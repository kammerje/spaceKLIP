from __future__ import division

import matplotlib
matplotlib.rcParams.update({'font.size': 14})


# =============================================================================
# IMPORTS
# =============================================================================

import os
import pdb
import sys

import astropy.io.fits as pyfits
import matplotlib.pyplot as plt
import numpy as np

import json
import pysiaf
import webbpsf_ext

from copy import deepcopy
from jwst.pipeline import Detector1Pipeline, Image2Pipeline, Coron3Pipeline
from pyklip import parallelized
from scipy.ndimage import gaussian_filter, median_filter
from scipy.ndimage import shift as spline_shift
from scipy.optimize import leastsq, minimize
from skimage.registration import phase_cross_correlation
from spaceKLIP import utils as ut
from spaceKLIP.psf import JWST_PSF
from spaceKLIP.xara import core
from webbpsf_ext import robust
from webbpsf_ext.coords import dist_image
from webbpsf_ext.webbpsf_ext_core import _transmission_map

import logging
log = logging.getLogger(__name__)
log.setLevel(logging.INFO)


# =============================================================================
# MAIN
# =============================================================================

# Load NIRCam true mask centers and filter-dependent shifts from Jarron.
path = 'resources/crpix_jarron.json'
path = os.path.join(os.path.split(os.path.abspath(__file__))[0], path)
file = open(path, 'r')
crpix_jarron = json.load(file)
file.close()
path = 'resources/filter_shifts_jarron.json'
path = os.path.join(os.path.split(os.path.abspath(__file__))[0], path)
file = open(path, 'r')
filter_shifts_jarron = json.load(file)
file.close()

class ImageTools():
    """
    The spaceKLIP image manipulation tools class.
    
    """
    
    def __init__(self,
                 database):
        """
        Initialize the spaceKLIP image manipulation tools class.
        
        Parameters
        ----------
        database : spaceKLIP.Database
            SpaceKLIP database on which the image manipulation steps shall be
            run.
        
        Returns
        -------
        None.
        
        """
        
        # Make an internal alias of the spaceKLIP database class.
        self.database = database
        
        pass
    
    def remove_frames(self,
                      index=[0],
                      types=['SCI', 'SCI_BG', 'REF', 'REF_BG'],
                      subdir='removed'):
        """
        Remove individual frames from the data.
        
        Parameters
        ----------
        index : int or list of int or dict of list of list of int, optional
            Indices (0-indexed) of the frames to be removed. If int, then only
            a single frame will be removed from each observation. If list of
            int, then multiple frames can be removed from each observation. If
            dict of list of list of int, then the dictionary keys must match
            the keys of the observations database, and the number of entries in
            the lists must match the number of observations in the
            corresponding concatenation. Then, a different list of int can be
            used for each individual observation to remove different frames.
            The default is [0].
        types : list of str, optional
            List of data types from which the frames shall be removed. The
            default is ['SCI', 'SCI_BG', 'REF', 'REF_BG'].
        subdir : str, optional
            Name of the directory where the data products shall be saved. The
            default is 'removed'.
        
        Returns
        -------
        None.
        
        """
        
        # Check input.
        if isinstance(index, int):
            index = [index]
        
        # Set output directory.
        output_dir = os.path.join(self.database.output_dir, subdir)
        if not os.path.exists(output_dir):
            os.makedirs(output_dir)
        
        # Loop through concatenations.
        for i, key in enumerate(self.database.obs.keys()):
            log.info('--> Concatenation ' + key)
            
            # Loop through FITS files.
            nfitsfiles = len(self.database.obs[key])
            for j in range(nfitsfiles):
                
                # Read FITS file and PSF mask.
                fitsfile = self.database.obs[key]['FITSFILE'][j]
                data, erro, pxdq, head_pri, head_sci, is2d, imshifts, maskoffs = ut.read_obs(fitsfile)
                maskfile = self.database.obs[key]['MASKFILE'][j]
                mask = ut.read_msk(maskfile)
                nints = self.database.obs[key]['NINTS'][j]
                
                # Skip file types that are not in the list of types.
                if self.database.obs[key]['TYPE'][j] in types:
                    
                    # Remove frames.
                    head, tail = os.path.split(fitsfile)
                    log.info('  --> Frame removal: ' + tail)
                    try:
                        index_temp = index[key][j]
                    except:
                        index_temp = index.copy()
                    log.info('  --> Frame removal: removing frame(s) ' + str(index_temp))
                    data = np.delete(data, index_temp, axis=0)
                    erro = np.delete(erro, index_temp, axis=0)
                    pxdq = np.delete(pxdq, index_temp, axis=0)
                    if imshifts is not None:
                        imshifts = np.delete(imshifts, index_temp, axis=0)
                    if maskoffs is not None:
                        maskoffs = np.delete(maskoffs, index_temp, axis=0)
                    nints = data.shape[0]
                
                # Write FITS file and PSF mask.
                head_pri['NINTS'] = nints
                fitsfile = ut.write_obs(fitsfile, output_dir, data, erro, pxdq, head_pri, head_sci, is2d, imshifts, maskoffs)
                maskfile = ut.write_msk(maskfile, mask, fitsfile)
                
                # Update spaceKLIP database.
                self.database.update_obs(key, j, fitsfile, maskfile, nints=nints)
        
        pass
    
    def crop_frames(self,
                    npix=1,
                    types=['SCI', 'SCI_BG', 'REF', 'REF_BG'],
                    subdir='cropped'):
        """
        Crop all frames.
        
        Parameters
        ----------
        npix : int or list of four int, optional
            Number of pixels to be cropped from the frames. If int, the same
            number of pixels will be cropped on each side. If list of four int,
            a different number of pixels can be cropped from the [left, right,
            bottom, top] of the frames. The default is 1.
        types : list of str, optional
            List of data types from which the frames shall be cropped. The
            default is ['SCI', 'SCI_BG', 'REF', 'REF_BG'].
        subdir : str, optional
            Name of the directory where the data products shall be saved. The
            default is 'cropped'.
        
        Returns
        -------
        None.
        
        """
        
        # Check input.
        if isinstance(npix, int):
            npix = [npix, npix, npix, npix]  # left, right, bottom, top
        if len(npix) != 4:
            raise UserWarning('Parameter npix must either be an int or a list of four int (left, right, bottom, top)')
        
        # Set output directory.
        output_dir = os.path.join(self.database.output_dir, subdir)
        if not os.path.exists(output_dir):
            os.makedirs(output_dir)
        
        # Loop through concatenations.
        for i, key in enumerate(self.database.obs.keys()):
            log.info('--> Concatenation ' + key)
            
            # Loop through FITS files.
            nfitsfiles = len(self.database.obs[key])
            for j in range(nfitsfiles):
                
                # Read FITS file and PSF mask.
                fitsfile = self.database.obs[key]['FITSFILE'][j]
                data, erro, pxdq, head_pri, head_sci, is2d, imshifts, maskoffs = ut.read_obs(fitsfile)
                maskfile = self.database.obs[key]['MASKFILE'][j]
                mask = ut.read_msk(maskfile)
                crpix1 = self.database.obs[key]['CRPIX1'][j]
                crpix2 = self.database.obs[key]['CRPIX2'][j]
                
                # Skip file types that are not in the list of types.
                if self.database.obs[key]['TYPE'][j] in types:
                    
                    # Crop frames.
                    head, tail = os.path.split(fitsfile)
                    log.info('  --> Frame cropping: ' + tail)
                    sh = data.shape
                    data = data[:, npix[2]:-npix[3], npix[0]:-npix[1]]
                    erro = erro[:, npix[2]:-npix[3], npix[0]:-npix[1]]
                    pxdq = pxdq[:, npix[2]:-npix[3], npix[0]:-npix[1]]
                    if mask is not None:
                        mask = mask[npix[2]:-npix[3], npix[0]:-npix[1]]
                    crpix1 -= npix[0]
                    crpix2 -= npix[2]
                    log.info('  --> Frame cropping: old shape = ' + str(sh[1:]) + ', new shape = ' + str(data.shape[1:]))
                
                # Write FITS file and PSF mask.
                head_sci['CRPIX1'] = crpix1
                head_sci['CRPIX2'] = crpix2
                fitsfile = ut.write_obs(fitsfile, output_dir, data, erro, pxdq, head_pri, head_sci, is2d, imshifts, maskoffs)
                maskfile = ut.write_msk(maskfile, mask, fitsfile)
                
                # Update spaceKLIP database.
                self.database.update_obs(key, j, fitsfile, maskfile, crpix1=crpix1, crpix2=crpix2)
        
        pass
    
    def pad_frames(self,
                   npix=1,
                   cval=np.nan,
                   types=['SCI', 'SCI_BG', 'REF', 'REF_BG'],
                   subdir='padded'):
        """
        Pad all frames.
        
        Parameters
        ----------
        npix : int or list of four int, optional
            Number of pixels to be padded around the frames. If int, the same
            number of pixels will be padded on each side. If list of four int,
            a different number of pixels can be padded on the [left, right,
            bottom, top] of the frames. The default is 1.
        cval : float, optional
            Fill value for the padded pixels. The default is nan.
        types : list of str, optional
            List of data types from which the frames shall be padded. The
            default is ['SCI', 'SCI_BG', 'REF', 'REF_BG'].
        subdir : str, optional
            Name of the directory where the data products shall be saved. The
            default is 'padded'.
        
        Returns
        -------
        None.
        
        """
        
        # Check input.
        if isinstance(npix, int):
            npix = [npix, npix, npix, npix]  # left, right, bottom, top
        if len(npix) != 4:
            raise UserWarning('Parameter npix must either be an int or a list of four int (left, right, bottom, top)')
        
        # Set output directory.
        output_dir = os.path.join(self.database.output_dir, subdir)
        if not os.path.exists(output_dir):
            os.makedirs(output_dir)
        
        # Loop through concatenations.
        for i, key in enumerate(self.database.obs.keys()):
            log.info('--> Concatenation ' + key)
            
            # Loop through FITS files.
            nfitsfiles = len(self.database.obs[key])
            for j in range(nfitsfiles):
                
                # Read FITS file and PSF mask.
                fitsfile = self.database.obs[key]['FITSFILE'][j]
                data, erro, pxdq, head_pri, head_sci, is2d, imshifts, maskoffs = ut.read_obs(fitsfile)
                maskfile = self.database.obs[key]['MASKFILE'][j]
                mask = ut.read_msk(maskfile)
                crpix1 = self.database.obs[key]['CRPIX1'][j]
                crpix2 = self.database.obs[key]['CRPIX2'][j]
                
                # Skip file types that are not in the list of types.
                if self.database.obs[key]['TYPE'][j] in types:
                    
                    # Crop frames.
                    head, tail = os.path.split(fitsfile)
                    log.info('  --> Frame padding: ' + tail)
                    sh = data.shape
                    data = np.pad(data, ((0, 0), (npix[2], npix[3]), (npix[0], npix[1])), mode='constant', constant_values=cval)
                    erro = np.pad(erro, ((0, 0), (npix[2], npix[3]), (npix[0], npix[1])), mode='constant', constant_values=cval)
                    pxdq = np.pad(pxdq, ((0, 0), (npix[2], npix[3]), (npix[0], npix[1])), mode='constant', constant_values=0)
                    if mask is not None:
                        mask = np.pad(mask, ((npix[2], npix[3]), (npix[0], npix[1])), mode='constant', constant_values=np.nan)
                    crpix1 += npix[0]
                    crpix2 += npix[2]
                    log.info('  --> Frame padding: old shape = ' + str(sh[1:]) + ', new shape = ' + str(data.shape[1:]) + ', fill value = %.2f' % cval)
                
                # Write FITS file and PSF mask.
                head_sci['CRPIX1'] = crpix1
                head_sci['CRPIX2'] = crpix2
                fitsfile = ut.write_obs(fitsfile, output_dir, data, erro, pxdq, head_pri, head_sci, is2d, imshifts, maskoffs)
                maskfile = ut.write_msk(maskfile, mask, fitsfile)
                
                # Update spaceKLIP database.
                self.database.update_obs(key, j, fitsfile, maskfile, crpix1=crpix1, crpix2=crpix2)
        
        pass
    
    def coadd_frames(self,
                     nframes=None,
                     types=['SCI', 'SCI_BG', 'REF', 'REF_BG'],
                     subdir='coadded'):
        """
        Coadd frames.
        
        Parameters
        ----------
        nframes : int, optional
            Number of frames to be coadded. Modulo frames will be removed. If
            None, will coadd all frames in an observation. The default is None.
        types : list of str, optional
            List of data types from which the frames shall be coadded. The
            default is ['SCI', 'SCI_BG', 'REF', 'REF_BG'].
        subdir : str, optional
            Name of the directory where the data products shall be saved. The
            default is 'coadded'.
        
        Returns
        -------
        None.
        
        """
        
        # Set output directory.
        output_dir = os.path.join(self.database.output_dir, subdir)
        if not os.path.exists(output_dir):
            os.makedirs(output_dir)

        # The starting value.
        nframes0 = nframes
        
        # Loop through concatenations.
        for i, key in enumerate(self.database.obs.keys()):
            log.info('--> Concatenation ' + key)
            
            # Loop through FITS files.
            nfitsfiles = len(self.database.obs[key])
            for j in range(nfitsfiles):
                
                # Read FITS file and PSF mask.
                fitsfile = self.database.obs[key]['FITSFILE'][j]
                data, erro, pxdq, head_pri, head_sci, is2d, imshifts, maskoffs = ut.read_obs(fitsfile)
                maskfile = self.database.obs[key]['MASKFILE'][j]
                mask = ut.read_msk(maskfile)
                nints = self.database.obs[key]['NINTS'][j]
                effinttm = self.database.obs[key]['EFFINTTM'][j]
                
                # If nframes is not provided, collapse everything.
                if nframes0 is None:
                    nframes = nints
                
                # Skip file types that are not in the list of types.
                if self.database.obs[key]['TYPE'][j] in types:
                    
                    # Coadd frames.
                    head, tail = os.path.split(fitsfile)
                    log.info('  --> Frame coadding: ' + tail)
                    ncoadds = data.shape[0] // nframes
                    data = np.nanmedian(data[:nframes * ncoadds].reshape((nframes, ncoadds, data.shape[-2], data.shape[-1])), axis=0)
                    erro_reshape = erro[:nframes * ncoadds].reshape((nframes, ncoadds, erro.shape[-2], erro.shape[-1]))
                    nsample = np.sum(np.logical_not(np.isnan(erro_reshape)), axis=0)
                    erro = np.true_divide(np.sqrt(np.nansum(erro_reshape**2, axis=0)), nsample)
                    pxdq_temp = pxdq[:nframes * ncoadds].reshape((nframes, ncoadds, pxdq.shape[-2], pxdq.shape[-1]))
                    pxdq = pxdq_temp[0]
                    for k in range(1, nframes):
                        pxdq = np.bitwise_or(pxdq, pxdq_temp[k])
                    if imshifts is not None:
                        imshifts = np.mean(imshifts[:nframes * ncoadds].reshape((nframes, ncoadds, imshifts.shape[-1])), axis=0)
                    if maskoffs is not None:
                        maskoffs = np.mean(maskoffs[:nframes * ncoadds].reshape((nframes, ncoadds, maskoffs.shape[-1])), axis=0)
                    nints = data.shape[0]
                    effinttm *= nframes
                    log.info('  --> Frame coadding: %.0f coadd(s) of %.0f frame(s)' % (ncoadds, nframes))
                
                # Write FITS file and PSF mask.
                head_pri['NINTS'] = nints
                head_pri['EFFINTTM'] = effinttm
                fitsfile = ut.write_obs(fitsfile, output_dir, data, erro, pxdq, head_pri, head_sci, is2d, imshifts, maskoffs)
                maskfile = ut.write_msk(maskfile, mask, fitsfile)
                
                # Update spaceKLIP database.
                self.database.update_obs(key, j, fitsfile, maskfile, nints=nints, effinttm=effinttm)
        
        pass
    
    def subtract_median(self,
                        types=['SCI', 'SCI_TA', 'SCI_BG', 'REF', 'REF_TA', 'REF_BG'],
                        subdir='medsub'):
        
        """
        Subtract the median from each frame. Clip everything brighter than 5-
        sigma from the background before computing the median.
        
        Parameters
        ----------
        types : list of str, optional
            List of data types for which the median shall be subtracted. The
            default is ['SCI', 'SCI_TA', 'SCI_BG', 'REF', 'REF_TA', 'REF_BG'].
        subdir : str, optional
            Name of the directory where the data products shall be saved. The
            default is 'medsub'.
        
        Returns
        -------
        None.
        
        """
        
        # Set output directory.
        output_dir = os.path.join(self.database.output_dir, subdir)
        if not os.path.exists(output_dir):
            os.makedirs(output_dir)
        
        # Loop through concatenations.
        for i, key in enumerate(self.database.obs.keys()):
            log.info('--> Concatenation ' + key)
            
            # Loop through FITS files.
            nfitsfiles = len(self.database.obs[key])
            for j in range(nfitsfiles):
                
                # Read FITS file and PSF mask.
                fitsfile = self.database.obs[key]['FITSFILE'][j]
                data, erro, pxdq, head_pri, head_sci, is2d, imshifts, maskoffs = ut.read_obs(fitsfile)
                maskfile = self.database.obs[key]['MASKFILE'][j]
                mask = ut.read_msk(maskfile)
                
                # Skip file types that are not in the list of types.
                if self.database.obs[key]['TYPE'][j] in types:
                    
                    # Subtract median.
                    head, tail = os.path.split(fitsfile)
                    log.info('  --> Median subtraction: ' + tail)
                    data_temp = data.copy()
                    # if self.database.obs[key]['TELESCOP'][j] == 'JWST' and self.database.obs[key]['INSTRUME'][j] == 'NIRCAM':
                    # data_temp[pxdq != 0] = np.nan
                    data_temp[pxdq & 1 == 1] = np.nan
                    # else:
                    #     data_temp[pxdq & 1 == 1] = np.nan
                    bg_med = np.nanmedian(data_temp, axis=(1, 2), keepdims=True)
                    bg_std = robust.medabsdev(data_temp, axis=(1, 2), keepdims=True)
                    bg_ind = data_temp > (bg_med + 5. * bg_std)  # clip bright PSFs for final calculation
                    data_temp[bg_ind] = np.nan
                    bg_med = np.nanmedian(data_temp, axis=(1, 2), keepdims=True)
                    data -= bg_med
                    log.info('  --> Median subtraction: mean of frame median = %.2f' % np.mean(bg_med))
                
                # Write FITS file and PSF mask.
                fitsfile = ut.write_obs(fitsfile, output_dir, data, erro, pxdq, head_pri, head_sci, is2d, imshifts, maskoffs)
                maskfile = ut.write_msk(maskfile, mask, fitsfile)
                
                # Update spaceKLIP database.
                self.database.update_obs(key, j, fitsfile, maskfile)
    
    def subtract_background(self,
                            nints_per_med=None,
                            subdir='bgsub'):
        """
        Median subtract the corresponding background observations from the SCI and REF
        data in the spaceKLIP database. 
        
        Parameters
        ----------
        nints_per_med : int
            Number of integrations per median. For example, if you have a target
            + background dataset with 20 integrations each and nints_per_med is
            set to 5, a median of every 5 background images will be subtracted from
            the corresponding 5 target images. The default is None (i.e. a median 
            across all images).
        subdir : str, optional
            Name of the directory where the data products shall be saved. The
            default is 'bgsub'.
        
        Returns
        -------
        None.
        
        """
        
        # Set output directory.
        output_dir = os.path.join(self.database.output_dir, subdir)
        if not os.path.exists(output_dir):
            os.makedirs(output_dir)

        # Store the nints_per_med parameter
        orig_nints_per_med = deepcopy(nints_per_med)
        
        # Loop through concatenations.
        for i, key in enumerate(self.database.obs.keys()):
            log.info('--> Concatenation ' + key)
            
            # Find science, reference, and background files.
            ww = np.where((self.database.obs[key]['TYPE'] == 'SCI')
                            | (self.database.obs[key]['TYPE'] == 'REF'))[0]
            ww_sci_bg = np.where(self.database.obs[key]['TYPE'] == 'SCI_BG')[0]
            ww_ref_bg = np.where(self.database.obs[key]['TYPE'] == 'REF_BG')[0]
            
            # Loop through science background files.
            if len(ww_sci_bg) != 0:
                sci_bg_data = []
                sci_bg_erro = []
                sci_bg_pxdq = []
                for j in ww_sci_bg:
                    
                    # Read science background file.
                    fitsfile = self.database.obs[key]['FITSFILE'][j]
                    data, erro, pxdq, head_pri, head_sci, is2d, imshifts, maskoffs = ut.read_obs(fitsfile)

                    # Determine split indices
                    nints = data.shape[0]
                    if orig_nints_per_med == None:
                        nints_per_med = nints
                    indxs = np.arange(nints)
                    split_inds = [x+1 for x in indxs if (x+1)%nints_per_med == 0 
                                              and x < (nints-nints_per_med)]

                    # Compute median science background.
                    sci_bg_data += [data]
                    sci_bg_erro += [erro]
                    sci_bg_pxdq += [pxdq]
                sci_bg_data = np.concatenate(sci_bg_data)
                sci_bg_erro = np.concatenate(sci_bg_erro)
                sci_bg_pxdq = np.concatenate(sci_bg_pxdq)
                sci_bg_data_split = np.array_split(sci_bg_data, split_inds, axis=0)
                sci_bg_erro_split = np.array_split(sci_bg_erro, split_inds, axis=0)
                sci_bg_pxdq_split = np.array_split(sci_bg_pxdq, split_inds, axis=0)
                for k in range(len(split_inds)+1):
                    sci_bg_data_split[k] = np.nanmedian(sci_bg_data_split[k], axis=0)
                    nsample = np.sum(np.logical_not(np.isnan(sci_bg_erro_split[k])), axis=0)
                    sci_bg_erro_split[k] = np.true_divide(np.sqrt(np.nansum(sci_bg_erro_split[k]**2, axis=0)), nsample)
                    sci_bg_pxdq_split[k] = np.sum(sci_bg_pxdq_split[k] & 1 == 1, axis=0) != 0
            else:
                sci_bg_data = None
            
            # Loop through reference background files.
            if len(ww_ref_bg) != 0:
                ref_bg_data = []
                ref_bg_erro = []
                ref_bg_pxdq = []
                for j in ww_ref_bg:
                    
                    # Read reference background file.
                    fitsfile = self.database.obs[key]['FITSFILE'][j]
                    data, erro, pxdq, head_pri, head_sci, is2d, imshifts, maskoffs = ut.read_obs(fitsfile)

                    # Determine split indices
                    nints = data.shape[0]
                    if orig_nints_per_med == None:
                        nints_per_med = nints
                    indxs = np.arange(nints)
                    split_inds = [x+1 for x in indxs if (x+1)%nints_per_med == 0 
                                                  and x < (nints-nints_per_med)]
                    # Compute median reference background.
                    ref_bg_data += [data]
                    ref_bg_erro += [erro]
                    ref_bg_pxdq += [pxdq]
                ref_bg_data = np.concatenate(ref_bg_data)
                ref_bg_erro = np.concatenate(ref_bg_erro)
                ref_bg_pxdq = np.concatenate(ref_bg_pxdq)
                ref_bg_data_split = np.array_split(ref_bg_data, split_inds, axis=0)
                ref_bg_erro_split = np.array_split(ref_bg_erro, split_inds, axis=0)
                ref_bg_pxdq_split = np.array_split(ref_bg_pxdq, split_inds, axis=0)
                for k in range(len(split_inds)+1):
                    ref_bg_data_split[k] = np.nanmedian(ref_bg_data_split[k], axis=0)
                    nsample = np.sum(np.logical_not(np.isnan(ref_bg_erro_split[k])), axis=0)
                    ref_bg_erro_split[k] = np.true_divide(np.sqrt(np.nansum(ref_bg_erro_split[k]**2, axis=0)), nsample)
                    ref_bg_pxdq_split[k] = np.sum(ref_bg_pxdq_split[k] & 1 == 1, axis=0) != 0
            else:
                ref_bg_data = None
            
            # Check input.
            if sci_bg_data is None and ref_bg_data is None:
                raise UserWarning('Could not find any background files')
            
            # Loop through science and reference files. 
            for j in ww:
                # Read FITS file and PSF mask.
                fitsfile = self.database.obs[key]['FITSFILE'][j]
                data, erro, pxdq, head_pri, head_sci, is2d, imshifts, maskoffs = ut.read_obs(fitsfile)
                maskfile = self.database.obs[key]['MASKFILE'][j]
                mask = ut.read_msk(maskfile)

                wwtype = self.database.obs[key]['TYPE'][j]
                if wwtype == 'SCI':
                    sci = True
                else:
                    sci = False

                # Determine split indices
                nints = data.shape[0]
                if orig_nints_per_med == None:
                        nints_per_med = nints
                indxs = np.arange(nints)
                split_inds = [x+1 for x in indxs if (x+1)%nints_per_med == 0 
                                          and x < (nints-nints_per_med)]
                
                # Subtract background.
                head, tail = os.path.split(fitsfile)
                log.info('  --> Background subtraction: ' + tail)

                data_split = np.array_split(data, split_inds, axis=0)
                erro_split = np.array_split(erro, split_inds, axis=0)
                pxdq_split = np.array_split(pxdq, split_inds, axis=0)
                # For each dataset, need to decide what to use as the background and subtract
                for k in range(len(split_inds)+1):
                    if (sci and sci_bg_data is not None) or (not sci and ref_bg_data is None):
                        if not sci and ref_bg_data is None:
                            log.warning('  --> Could not find reference background, attempting to use science background')
                        data_split[k] = data_split[k] - sci_bg_data_split[k]
                        erro_split[k] = np.sqrt(erro_split[k]**2 + sci_bg_erro_split[k]**2)
                        pxdq_split[k][np.logical_not(pxdq_split[k] & 1 == 1) & (sci_bg_pxdq_split[k] != 0)] += 1
                    elif (not sci and ref_bg_data is not None) or (sci and sci_bg_data is None):
                        if sci and sci_bg_data is None:
                            log.warning('  --> Could not find science background, attempting to use reference background')
                        data_split[k] = data_split[k] - ref_bg_data_split[k]
                        erro_split[k] = np.sqrt(erro_split[k]**2 + ref_bg_erro_split[k]**2)
                        pxdq_split[k][np.logical_not(pxdq_split[k] & 1 == 1) & (ref_bg_pxdq_split[k] != 0)] += 1
                data = np.concatenate(data_split, axis=0)
                erro = np.concatenate(erro_split, axis=0)
                pxdq = np.concatenate(pxdq_split, axis=0)

                # Write FITS file and PSF mask.
                fitsfile = ut.write_obs(fitsfile, output_dir, data, erro, pxdq, head_pri, head_sci, is2d, imshifts, maskoffs)
                maskfile = ut.write_msk(maskfile, mask, fitsfile)
                
                # Update spaceKLIP database.
                self.database.update_obs(key, j, fitsfile, maskfile)
        
        pass
    
    def fix_bad_pixels(self,
                       method='timemed+dqmed+medfilt',
                       bpclean_kwargs={},
                       custom_kwargs={},
                       timemed_kwargs={},
                       dqmed_kwargs={},
                       medfilt_kwargs={},
                       types=['SCI', 'SCI_TA', 'SCI_BG', 'REF', 'REF_TA', 'REF_BG'],
                       subdir='bpcleaned'):
        """
        Identify and fix bad pixels.
        
        Parameters
        ----------
        method : str, optional
            Sequence of bad pixel identification and cleaning methods to be run
            on the data. Different methods must be joined by a '+' sign without
            whitespace. Available methods are:
            - bpclean: use sigma clipping to identify additional bad pixels.
            - custom: use a custom bad pixel map.
            - timemed: replace pixels which are only bad in some frames with
                       their median value from the good frames.
            - dqmed: replace bad pixels with the median value of their
                     surrounding good pixels.
            - medfilt: replace bad pixels with an image plane median filter.
            The default is 'timemed+dqmed+medfilt'.
        bpclean_kwargs : dict, optional
            Keyword arguments for the 'bpclean' method. Available keywords are:
            - sigclip : float, optional
                Sigma clipping threshold. The default is 5.
            - shift_x : list of int, optional
                Pixels in x-direction to which each pixel shall be compared to.
                The default is [-1, 0, 1].
            - shift_y : list of int, optional
                Pixels in y-direction to which each pixel shall be compared to.
                The default is [-1, 0, 1].
            The default is {}.
        custom_kwargs : dict, optional
            Keyword arguments for the 'custom' method. The dictionary keys must
            match the keys of the observations database and the dictionary
            content must be binary bad pixel maps (1 = bad, 0 = good) with the
            same shape as the corresponding data. The default is {}.
        timemed_kwargs : dict, optional
            Keyword arguments for the 'timemed' method. Available keywords are:
            - n/a
            The default is {}.
        dqmed_kwargs : dict, optional
            Keyword arguments for the 'dqmed' method. Available keywords are:
            - shift_x : list of int, optional
                Pixels in x-direction from which the median shall be computed.
                The default is [-1, 0, 1].
            - shift_y : list of int, optional
                Pixels in y-direction from which the median shall be computed.
                The default is [-1, 0, 1].
            The default is {}.
        medfilt_kwargs : dict, optional
            Keyword arguments for the 'medfilt' method. Available keywords are:
            - size : int, optional
                Kernel size of the median filter to be used. The default is 4.
            The default is {}.
        types : list of str, optional
            List of data types for which bad pixels shall be identified and
            fixed. The default is ['SCI', 'SCI_TA', 'SCI_BG', 'REF', 'REF_TA',
            'REF_BG'].
        subdir : str, optional
            Name of the directory where the data products shall be saved. The
            default is 'bpcleaned'.
        
        Returns
        -------
        None.
        
        """
        
        # Set output directory.
        output_dir = os.path.join(self.database.output_dir, subdir)
        if not os.path.exists(output_dir):
            os.makedirs(output_dir)
        
        # Loop through concatenations.
        for i, key in enumerate(self.database.obs.keys()):
            log.info('--> Concatenation ' + key)
            
            # Loop through FITS files.
            nfitsfiles = len(self.database.obs[key])
            for j in range(nfitsfiles):
                
                # Read FITS file and PSF mask.
                fitsfile = self.database.obs[key]['FITSFILE'][j]
                data, erro, pxdq, head_pri, head_sci, is2d, imshifts, maskoffs = ut.read_obs(fitsfile)
                maskfile = self.database.obs[key]['MASKFILE'][j]
                mask = ut.read_msk(maskfile)
                
                # Skip file types that are not in the list of types.
                if self.database.obs[key]['TYPE'][j] in types:
                    
                    # Call bad pixel cleaning routines.
                    pxdq_temp = pxdq.copy()
                    # if self.database.obs[key]['TELESCOP'][j] == 'JWST' and self.database.obs[key]['INSTRUME'][j] == 'NIRCAM':
                    #     pxdq_temp = (pxdq_temp != 0) & np.logical_not(pxdq_temp & 512 == 512)
                    # else:
                    pxdq_temp = (np.isnan(data) | (pxdq_temp & 1 == 1)) & np.logical_not(pxdq_temp & 512 == 512)
                    method_split = method.split('+')
                    for k in range(len(method_split)):
                        head, tail = os.path.split(fitsfile)
                        if method_split[k] == 'bpclean':
                            log.info('  --> Method ' + method_split[k] + ': ' + tail)
                            self.find_bad_pixels_bpclean(data, erro, pxdq_temp, pxdq & 512 == 512, bpclean_kwargs)
                        elif method_split[k] == 'custom':
                            log.info('  --> Method ' + method_split[k] + ': ' + tail)
                            if self.database.obs[key]['TYPE'][j] not in ['SCI_TA', 'REF_TA']:
                                self.find_bad_pixels_custom(data, erro, pxdq_temp, key, custom_kwargs)
                            else:
                                log.info('  --> Method ' + method_split[k] + ': skipped because TA file')
                        elif method_split[k] == 'timemed':
                            log.info('  --> Method ' + method_split[k] + ': ' + tail)
                            self.fix_bad_pixels_timemed(data, erro, pxdq_temp, timemed_kwargs)
                        elif method_split[k] == 'dqmed':
                            log.info('  --> Method ' + method_split[k] + ': ' + tail)
                            self.fix_bad_pixels_dqmed(data, erro, pxdq_temp, dqmed_kwargs)
                        elif method_split[k] == 'medfilt':
                            log.info('  --> Method ' + method_split[k] + ': ' + tail)
                            self.fix_bad_pixels_medfilt(data, erro, pxdq_temp, medfilt_kwargs)
                        else:
                            log.info('  --> Unknown method ' + method_split[k] + ': skipped')
                    # if self.database.obs[key]['TELESCOP'][j] == 'JWST' and self.database.obs[key]['INSTRUME'][j] == 'NIRCAM':
                    #     pxdq[(pxdq != 0) & np.logical_not(pxdq & 512 == 512) & (pxdq_temp == 0)] = 0
                    # else:
                    # pxdq[(pxdq & 1 == 1) & np.logical_not(pxdq & 512 == 512) & (pxdq_temp == 0)] = 0
                
                # update the pixel DQ bit flags for the output files.
                #  The pxdq variable here is effectively just the DO_NOT_USE flag, discarding other bits.
                #  We want to make a new dq which retains the other bits as much as possible.
                #  first, retain all the other bits (bits greater than 1), then add in the new/cleaned DO_NOT_USE bit
                import jwst.datamodels
                do_not_use = jwst.datamodels.dqflags.pixel['DO_NOT_USE']
                new_dq = np.bitwise_and(pxdq.copy(), np.invert(do_not_use))  # retain all other bits except the do_not_use bit
                new_dq = np.bitwise_or(new_dq, pxdq_temp)  # add in the do_not_use bit from the cleaned version
                new_dq = new_dq.astype(np.uint32)   # ensure correct output type for saving
                                                    # (the bitwise steps otherwise return np.int64 which isn't FITS compatible)

                # Write FITS file and PSF mask.
                fitsfile = ut.write_obs(fitsfile, output_dir, data, erro, new_dq, head_pri, head_sci, is2d, imshifts, maskoffs)
                maskfile = ut.write_msk(maskfile, mask, fitsfile)
                
                # Update spaceKLIP database.
                self.database.update_obs(key, j, fitsfile, maskfile)
        
        pass
    
    def find_bad_pixels_bpclean(self,
                                data,
                                erro,
                                pxdq,
                                NON_SCIENCE,
                                bpclean_kwargs={}):
        """
        Use an iterative sigma clipping algorithm to identify additional bad
        pixels in the data.
        
        Parameters
        ----------
        data : 3D-array
            Input images.
        erro : 3D-array
            Input image uncertainties.
        pxdq : 3D-array
            Input binary bad pixel maps (1 = bad, 0 = good). Will be updated by
            the routine to include the newly identified bad pixels.
        NON_SCIENCE : 3D-array
            Input binary non-science pixel maps (1 = bad, 0 = good). Will not
            be modified by the routine.
        bpclean_kwargs : dict, optional
            Keyword arguments for the 'bpclean' method. Available keywords are:
            - sigclip : float, optional
                Sigma clipping threshold. The default is 5.
            - shift_x : list of int, optional
                Pixels in x-direction to which each pixel shall be compared to.
                The default is [-1, 0, 1].
            - shift_y : list of int, optional
                Pixels in y-direction to which each pixel shall be compared to.
                The default is [-1, 0, 1].
            The default is {}.
        
        Returns
        -------
        None.
        
        """
        
        # Check input.
        if 'sigclip' not in bpclean_kwargs.keys():
            bpclean_kwargs['sigclip'] = 5.
        if 'shift_x' not in bpclean_kwargs.keys():
            bpclean_kwargs['shift_x'] = [-1, 0, 1]
        if 'shift_y' not in bpclean_kwargs.keys():
            bpclean_kwargs['shift_y'] = [-1, 0, 1]
        if 0 not in bpclean_kwargs['shift_x']:
            bpclean_kwargs['shift_x'] += [0]
        if 0 not in bpclean_kwargs['shift_y']:
            bpclean_kwargs['shift_y'] += [0]
        
        # Pad data.
        pad_left = np.abs(np.min(bpclean_kwargs['shift_x']))
        pad_right = np.abs(np.max(bpclean_kwargs['shift_x']))
        if pad_right == 0:
            right = None
        else:
            right = -pad_right
        pad_bottom = np.abs(np.min(bpclean_kwargs['shift_y']))
        pad_top = np.abs(np.max(bpclean_kwargs['shift_y']))
        if pad_top == 0:
            top = None
        else:
            top = -pad_top
        pad_vals = ((pad_bottom, pad_top), (pad_left, pad_right))
        
        # Find bad pixels using median of neighbors.
        pxdq_orig = pxdq.copy()
        ww = pxdq != 0
        data_temp = data.copy()
        data_temp[ww] = np.nan
        erro_temp = erro.copy()
        erro_temp[ww] = np.nan
        for i in range(ww.shape[0]):
            
            # Get median background and standard deviation.
            bg_med = np.nanmedian(data_temp[i])
            bg_std = robust.medabsdev(data_temp[i])
            bg_ind = data[i] < (bg_med + 10. * bg_std)  # clip bright PSFs for final calculation
            bg_med = np.nanmedian(data_temp[i][bg_ind])
            bg_std = robust.medabsdev(data_temp[i][bg_ind])
            
            # Create initial mask of large negative values.
            ww[i] = ww[i] | (data[i] < bg_med - bpclean_kwargs['sigclip'] * bg_std)
            
            # Loop through max 10 iterations.
            for it in range(10):
                data_temp[i][ww[i]] = np.nan
                erro_temp[i][ww[i]] = np.nan
                
                # Shift data. 
                pad_data = np.pad(data_temp[i], pad_vals, mode='edge')
                pad_erro = np.pad(erro_temp[i], pad_vals, mode='edge')
                data_arr = []
                erro_arr = []
                for ix in bpclean_kwargs['shift_x']:
                    for iy in bpclean_kwargs['shift_y']:
                        if ix != 0 or iy != 0:
                            data_arr += [np.roll(pad_data, (iy, ix), axis=(0, 1))]
                            erro_arr += [np.roll(pad_erro, (iy, ix), axis=(0, 1))]
                data_arr = np.array(data_arr)
                data_arr = data_arr[:, pad_bottom:top, pad_left:right]
                data_med = np.nanmedian(data_arr, axis=0)
                diff = data[i] - data_med
                data_std = np.nanstd(data_arr, axis=0)
                # data_std = robust.medabsdev(data_arr, axis=0)
                mask_new = diff > bpclean_kwargs['sigclip'] * data_std
                nmask_new = np.sum(mask_new & np.logical_not(ww[i]))
                # print('Iteration %.0f: %.0f bad pixels identified, %.0f are new' % (it + 1, np.sum(mask_new), nmask_new))
                sys.stdout.write('\rFrame %.0f/%.0f, iteration %.0f' % (i + 1, ww.shape[0], it + 1))
                sys.stdout.flush()
                if it > 0 and nmask_new == 0:
                    break
                ww[i] = ww[i] | mask_new
            ww[i][NON_SCIENCE[i]] = 0
            pxdq[i][ww[i]] = 1
        print('')
        log.info('  --> Method bpclean: identified %.0f additional bad pixel(s) -- %.2f%%' % (np.sum(pxdq) - np.sum(pxdq_orig), 100. * (np.sum(pxdq) - np.sum(pxdq_orig)) / np.prod(pxdq.shape)))
        
        pass
    
    def find_bad_pixels_custom(self,
                               data,
                               erro,
                               pxdq,
                               key,
                               custom_kwargs={}):
        """
        Use a custom bad pixel map to flag additional bad pixels in the data.
        
        Parameters
        ----------
        data : 3D-array
            Input images.
        erro : 3D-array
            Input image uncertainties.
        pxdq : 3D-array
            Input binary bad pixel maps (1 = bad, 0 = good). Will be updated by
            the routine to include the newly flagged bad pixels.
        key : str
            Database key of the observation to be updated.
        custom_kwargs : dict, optional
            Keyword arguments for the 'custom' method. The dictionary keys must
            match the keys of the observations database and the dictionary
            content must be binary bad pixel maps (1 = bad, 0 = good) with the
            same shape as the corresponding data. The default is {}.
        
        Returns
        -------
        None.
        
        """
        
        # Find bad pixels using median of neighbors.
        pxdq_orig = pxdq.copy()
        pxdq_custom = custom_kwargs[key] != 0
        pxdq_custom = np.array([pxdq_custom] * pxdq.shape[0])
        pxdq[pxdq_custom] = 1
        log.info('  --> Method custom: flagged %.0f additional bad pixel(s) -- %.2f%%' % (np.sum(pxdq) - np.sum(pxdq_orig), 100. * (np.sum(pxdq) - np.sum(pxdq_orig)) / np.prod(pxdq.shape)))
        
        pass
    
    def fix_bad_pixels_timemed(self,
                               data,
                               erro,
                               pxdq,
                               timemed_kwargs={}):
        """
        Replace pixels which are only bad in some frames with their median
        value from the good frames.
        
        Parameters
        ----------
        data : 3D-array
            Input images.
        erro : 3D-array
            Input image uncertainties.
        pxdq : 3D-array
            Input binary bad pixel maps (1 = bad, 0 = good). Will be updated by
            the routine to exclude the fixed bad pixels.
        timemed_kwargs : dict, optional
            Keyword arguments for the 'timemed' method. Available keywords are:
            - n/a
            The default is {}.
        
        Returns
        -------
        None.
        
        """
        
        # Fix bad pixels using time median.
        ww = pxdq != 0
        ww_all_bad = np.array([np.sum(ww, axis=0) == ww.shape[0]] * ww.shape[0])
        ww_not_all_bad = ww & np.logical_not(ww_all_bad)
        log.info('  --> Method timemed: fixing %.0f bad pixel(s) -- %.2f%%' % (np.sum(ww_not_all_bad), 100. * np.sum(ww_not_all_bad) / np.prod(ww_not_all_bad.shape)))
        data[ww_not_all_bad] = np.nan
        data[ww_not_all_bad] = np.array([np.nanmedian(data, axis=0)] * data.shape[0])[ww_not_all_bad]
        erro[ww_not_all_bad] = np.nan
        erro[ww_not_all_bad] = np.array([np.nanmedian(erro, axis=0)] * erro.shape[0])[ww_not_all_bad]
        pxdq[ww_not_all_bad] = 0
        
        pass
    
    def fix_bad_pixels_dqmed(self,
                             data,
                             erro,
                             pxdq,
                             dqmed_kwargs={}):
        """
        Replace bad pixels with the median value of their surrounding good
        pixels.
        
        Parameters
        ----------
        data : 3D-array
            Input images.
        erro : 3D-array
            Input image uncertainties.
        pxdq : 3D-array
            Input binary bad pixel maps (1 = bad, 0 = good). Will be updated by
            the routine to exclude the fixed bad pixels.
        dqmed_kwargs : dict, optional
            Keyword arguments for the 'dqmed' method. Available keywords are:
            - shift_x : list of int, optional
                Pixels in x-direction from which the median shall be computed.
                The default is [-1, 0, 1].
            - shift_y : list of int, optional
                Pixels in y-direction from which the median shall be computed.
                The default is [-1, 0, 1].
            The default is {}.
        
        Returns
        -------
        None.
        
        """
        
        # Check input.
        if 'shift_x' not in dqmed_kwargs.keys():
            dqmed_kwargs['shift_x'] = [-1, 0, 1]
        if 'shift_y' not in dqmed_kwargs.keys():
            dqmed_kwargs['shift_y'] = [-1, 0, 1]
        if 0 not in dqmed_kwargs['shift_x']:
            dqmed_kwargs['shift_x'] += [0]
        if 0 not in dqmed_kwargs['shift_y']:
            dqmed_kwargs['shift_y'] += [0]
        
        # Pad data.
        pad_left = np.abs(np.min(dqmed_kwargs['shift_x']))
        pad_right = np.abs(np.max(dqmed_kwargs['shift_x']))
        if pad_right == 0:
            right = None
        else:
            right = -pad_right
        pad_bottom = np.abs(np.min(dqmed_kwargs['shift_y']))
        pad_top = np.abs(np.max(dqmed_kwargs['shift_y']))
        if pad_top == 0:
            top = None
        else:
            top = -pad_top
        pad_vals = ((0, 0), (pad_bottom, pad_top), (pad_left, pad_right))
        
        # Fix bad pixels using median of neighbors.
        ww = pxdq != 0
        data_temp = data.copy()
        data_temp[ww] = np.nan
        pad_data = np.pad(data_temp, pad_vals, mode='edge')
        erro_temp = erro.copy()
        erro_temp[ww] = np.nan
        pad_erro = np.pad(erro_temp, pad_vals, mode='edge')
        for i in range(ww.shape[0]):
            data_arr = []
            erro_arr = []
            for ix in dqmed_kwargs['shift_x']:
                for iy in dqmed_kwargs['shift_y']:
                    if ix != 0 or iy != 0:
                        data_arr += [np.roll(pad_data[i], (iy, ix), axis=(0, 1))]
                        erro_arr += [np.roll(pad_erro[i], (iy, ix), axis=(0, 1))]
            data_arr = np.array(data_arr)
            data_arr = data_arr[:, pad_bottom:top, pad_left:right]
            data_med = np.nanmedian(data_arr, axis=0)
            ww[i][np.isnan(data_med)] = 0
            data[i][ww[i]] = data_med[ww[i]]
            erro_arr = np.array(erro_arr)
            erro_arr = erro_arr[:, pad_bottom:top, pad_left:right]
            erro_med = np.nanmedian(erro_arr, axis=0)
            erro[i][ww[i]] = erro_med[ww[i]]
            pxdq[i][ww[i]] = 0
        log.info('  --> Method dqmed: fixing %.0f bad pixel(s) -- %.2f%%' % (np.sum(ww), 100. * np.sum(ww) / np.prod(ww.shape)))
        
        pass
    
    def fix_bad_pixels_medfilt(self,
                               data,
                               erro,
                               pxdq,
                               medfilt_kwargs={}):
        """
        Replace bad pixels with an image plane median filter.
        
        Parameters
        ----------
        data : 3D-array
            Input images.
        erro : 3D-array
            Input image uncertainties.
        pxdq : 3D-array
            Input binary bad pixel maps (1 = bad, 0 = good). Will be updated by
            the routine to exclude the fixed bad pixels.
        medfilt_kwargs : dict, optional
            Keyword arguments for the 'medfilt' method. Available keywords are:
            - size : int, optional
                Kernel size of the median filter to be used. The default is 4.
            The default is {}.
        
        Returns
        -------
        None.
        
        """
        
        # Check input.
        if 'size' not in medfilt_kwargs.keys():
            medfilt_kwargs['size'] = 4
        
        # Fix bad pixels using median filter.
        ww = pxdq != 0
        log.info('  --> Method medfilt: fixing %.0f bad pixel(s) -- %.2f%%' % (np.sum(ww), 100. * np.sum(ww) / np.prod(ww.shape)))
        data_temp = data.copy()
        data_temp[np.isnan(data_temp)] = 0.
        erro_temp = erro.copy()
        erro_temp[np.isnan(erro_temp)] = 0.
        for i in range(ww.shape[0]):
            data[i][ww[i]] = median_filter(data_temp[i], **medfilt_kwargs)[ww[i]]
            erro[i][ww[i]] = median_filter(erro_temp[i], **medfilt_kwargs)[ww[i]]
            pxdq[i][ww[i]] = 0
        
        pass
    
    def replace_nans(self,
                     cval=0.,
                     types=['SCI', 'SCI_BG', 'REF', 'REF_BG'],
                     subdir='nanreplaced'):
        """
        Replace all nans in the data with a constant value.
        
        Parameters
        ----------
        cval : float, optional
            Fill value for the nan pixels. The default is 0.
        types : list of str, optional
            List of data types for which nans shall be replaced. The default is
            ['SCI', 'SCI_BG', 'REF', 'REF_BG'].
        subdir : str, optional
            Name of the directory where the data products shall be saved. The
            default is 'nanreplaced'.
        
        Returns
        -------
        None.
        
        """
        
        # Set output directory.
        output_dir = os.path.join(self.database.output_dir, subdir)
        if not os.path.exists(output_dir):
            os.makedirs(output_dir)
        
        # Loop through concatenations.
        for i, key in enumerate(self.database.obs.keys()):
            log.info('--> Concatenation ' + key)
            
            # Loop through FITS files.
            nfitsfiles = len(self.database.obs[key])
            for j in range(nfitsfiles):
                
                # Read FITS file and PSF mask.
                fitsfile = self.database.obs[key]['FITSFILE'][j]
                data, erro, pxdq, head_pri, head_sci, is2d, imshifts, maskoffs = ut.read_obs(fitsfile)
                maskfile = self.database.obs[key]['MASKFILE'][j]
                mask = ut.read_msk(maskfile)
                
                # Skip file types that are not in the list of types.
                if self.database.obs[key]['TYPE'][j] in types:
                    
                    # Replace nans.
                    head, tail = os.path.split(fitsfile)
                    log.info('  --> Nan replacement: ' + tail)
                    ww = np.isnan(data)
                    data[ww] = cval
                    log.info('  --> Nan replacement: replaced %.0f nan pixel(s) with value ' % (np.sum(ww)) + str(cval) + ' -- %.2f%%' % (100. * np.sum(ww)/np.prod(ww.shape)))
                
                # Write FITS file and PSF mask.
                fitsfile = ut.write_obs(fitsfile, output_dir, data, erro, pxdq, head_pri, head_sci, is2d, imshifts, maskoffs)
                maskfile = ut.write_msk(maskfile, mask, fitsfile)
                
                # Update spaceKLIP database.
                self.database.update_obs(key, j, fitsfile, maskfile)
        
        pass
    
    def blur_frames(self,
                    fact='auto',
                    types=['SCI', 'SCI_BG', 'REF', 'REF_BG'],
                    subdir='blurred'):
        """
        Blur frames with a Gaussian filter.
        
        Parameters
        ----------
        fact : 'auto' or float or dict of list of float or None, optional
            FWHM (pix) of the Gaussian filter. If 'auto', will compute the FWHM
            automatically based on the Nyquist sampling criterion for discrete
            data, which is FWHM = lambda / 2.3D, where D = 5.2 m for NIRCam
            coronagraphy and D = 6.5 m otherwise. If dict of list of float,
            then the dictionary keys must match the keys of the observations
            database, and the number of entries in the lists must match the
            number of observations in the corresponding concatenation. Then, a
            different FWHM can be used for each observation. If None, the
            corresponding observation will be skipped. The default is 'auto'.
        types : list of str, optional
            List of data types for which the frames shall be blurred. The
            default is ['SCI', 'SCI_BG', 'REF', 'REF_BG'].
        subdir : str, optional
            Name of the directory where the data products shall be saved. The
            default is 'blurred'.
        
        Returns
        -------
        None.
        
        """
        
        # Set output directory.
        output_dir = os.path.join(self.database.output_dir, subdir)
        if not os.path.exists(output_dir):
            os.makedirs(output_dir)
        
        # Loop through concatenations.
        for i, key in enumerate(self.database.obs.keys()):
            log.info('--> Concatenation ' + key)
            
            # Loop through FITS files.
            Nfitsfiles = len(self.database.obs[key])
            for j in range(Nfitsfiles):
                
                # Read FITS file.
                fitsfile = self.database.obs[key]['FITSFILE'][j]
                data, erro, pxdq, head_pri, head_sci, is2d, imshifts, maskoffs = ut.read_obs(fitsfile)
                maskfile = self.database.obs[key]['MASKFILE'][j]
                mask = ut.read_msk(maskfile)
                
                # Skip file types that are not in the list of types.
                fact_temp = None
                if self.database.obs[key]['TYPE'][j] in types:
                    
                    # Blur frames.
                    head, tail = os.path.split(fitsfile)
                    log.info('  --> Frame blurring: ' + tail)
                    try:
                        fact_temp = fact[key][j]
                    except:
                        fact_temp = fact
                    if self.database.obs[key]['TELESCOP'][j] == 'JWST':
                        if self.database.obs[key]['EXP_TYPE'][j] in ['NRC_CORON']:
                            diam = 5.2
                        else:
                            diam = 6.5
                    else:
                        raise UserWarning('Data originates from unknown telescope')
                    if fact_temp is not None:
                        if str(fact_temp) == 'auto':
                            wave_min = self.database.obs[key]['CWAVEL'][j] - self.database.obs[key]['DWAVEL'][j]
                            nyquist = wave_min * 1e-6 / diam * 180. / np.pi * 3600. / 2.3  # see, e.g., Pawley 2006
                            fact_temp = self.database.obs[key]['PIXSCALE'][j] / nyquist
                            fact_temp /= np.sqrt(8. * np.log(2.))  # fix from Marshall
                        log.info('  --> Frame blurring: factor = %.3f' % fact_temp)
                        for k in range(data.shape[0]):
                            data[k] = gaussian_filter(data[k], fact_temp)
                            erro[k] = gaussian_filter(erro[k], fact_temp)
                        if mask is not None:
                            mask = gaussian_filter(mask, fact_temp)
                    else:
                        log.info('  --> Frame blurring: skipped')
                
                # Write FITS file.
                if fact_temp is None:
                    pass
                else:
                    head_pri['BLURFWHM'] = fact_temp * np.sqrt(8. * np.log(2.)) # Factor to convert from sigma to FWHM
                fitsfile = ut.write_obs(fitsfile, output_dir, data, erro, pxdq, head_pri, head_sci, is2d, imshifts, maskoffs)
                maskfile = ut.write_msk(maskfile, mask, fitsfile)
                
                # Update spaceKLIP database.
                if fact_temp is None:
                    self.database.update_obs(key, j, fitsfile, maskfile, blurfwhm=np.nan)
                else:
                    self.database.update_obs(key, j, fitsfile, maskfile, blurfwhm=fact_temp)
        
        pass
    
    def hpf(self,
            size='auto',
            types=['SCI', 'SCI_BG', 'REF', 'REF_BG'],
            subdir='filtered'):
        """
        Blur frames with a Gaussian filter.
        
        Parameters
        ----------
        fact : 'auto' or float or dict of list of float or None, optional
            FWHM (pix) of the Gaussian filter. If 'auto', will compute the FWHM
            automatically based on the Nyquist sampling criterion for discrete
            data, which is FWHM = lambda / 2.3D, where D = 5.2 m for NIRCam
            coronagraphy and D = 6.5 m otherwise. If dict of list of float,
            then the dictionary keys must match the keys of the observations
            database, and the number of entries in the lists must match the
            number of observations in the corresponding concatenation. Then, a
            different FWHM can be used for each observation. If None, the
            corresponding observation will be skipped. The default is 'auto'.
        types : list of str, optional
            List of data types for which the frames shall be blurred. The
            default is ['SCI', 'SCI_BG', 'REF', 'REF_BG'].
        subdir : str, optional
            Name of the directory where the data products shall be saved. The
            default is 'blurred'.
        
        Returns
        -------
        None.
        
        """
        
        # Set output directory.
        output_dir = os.path.join(self.database.output_dir, subdir)
        if not os.path.exists(output_dir):
            os.makedirs(output_dir)
        
        # Loop through concatenations.
        for i, key in enumerate(self.database.obs.keys()):
            log.info('--> Concatenation ' + key)
            
            # Loop through FITS files.
            Nfitsfiles = len(self.database.obs[key])
            for j in range(Nfitsfiles):
                
                # Read FITS file.
                fitsfile = self.database.obs[key]['FITSFILE'][j]
                data, erro, pxdq, head_pri, head_sci, is2d, imshifts, maskoffs = ut.read_obs(fitsfile)
                maskfile = self.database.obs[key]['MASKFILE'][j]
                mask = ut.read_msk(maskfile)
                
                # Skip file types that are not in the list of types.
                fact_temp = None
                if self.database.obs[key]['TYPE'][j] in types:
                    
                    # High-pass filter frames.
                    head, tail = os.path.split(fitsfile)
                    log.info('  --> Frame filtering: ' + tail)
                    try:
                        size_temp = size[key]
                    except:
                        raise NotImplementedError()
                    if size_temp is not None:
                        log.info('  --> Frame filtering: HPF FWHM = %.2f pix' % size_temp)
                        fourier_sigma_size = (data.shape[1] / size_temp) / (2. * np.sqrt(2. * np.log(2.)))
                        data = parallelized.high_pass_filter_imgs(data, numthreads=None, filtersize=fourier_sigma_size)
                        erro = parallelized.high_pass_filter_imgs(erro, numthreads=None, filtersize=fourier_sigma_size)
                    else:
                        log.info('  --> Frame filtering: skipped')
                
                # Write FITS file.
                if size_temp is None:
                    pass
                else:
                    head_pri['HPFSIZE'] = fact_temp
                fitsfile = ut.write_obs(fitsfile, output_dir, data, erro, pxdq, head_pri, head_sci, is2d, imshifts, maskoffs)
                maskfile = ut.write_msk(maskfile, mask, fitsfile)
                
                # Update spaceKLIP database.
                self.database.update_obs(key, j, fitsfile, maskfile)
        
        pass
    
    def update_nircam_centers(self):
        """
        Determine offset between SIAF reference pixel position and true mask
        center from Jarron and update the current reference pixel position to
        reflect the true mask center. Account for filter-dependent distortion.
        Might not be required for simulated data.
        
        Returns
        -------
        None.
        
        """
        
        # Loop through concatenations.
        for i, key in enumerate(self.database.obs.keys()):
            log.info('--> Concatenation ' + key)
            
            # Loop through FITS files.
            for j in range(len(self.database.obs[key])):
                
                # Skip file types that are not NIRCam coronagraphy.
                if self.database.obs[key]['EXP_TYPE'][j] == 'NRC_CORON':
                    
                    # Read FITS file and PSF mask.
                    fitsfile = self.database.obs[key]['FITSFILE'][j]
                    data, erro, pxdq, head_pri, head_sci, is2d, imshifts, maskoffs = ut.read_obs(fitsfile)
                    maskfile = self.database.obs[key]['MASKFILE'][j]
                    mask = ut.read_msk(maskfile)
                    
                    # Update current reference pixel position.
                    head, tail = os.path.split(fitsfile)
                    log.info('  --> Update NIRCam coronagraphy centers: ' + tail)
                    
                    # Get current reference pixel position.
                    crpix1 = self.database.obs[key]['CRPIX1'][j]
                    crpix2 = self.database.obs[key]['CRPIX2'][j]
                    
                    # Get SIAF reference pixel position.
                    siaf = pysiaf.Siaf('NIRCAM')
                    apsiaf = siaf[self.database.obs[key]['APERNAME'][j]]
                    xsciref, ysciref = (apsiaf.XSciRef, apsiaf.YSciRef)
                    
                    # Get true mask center from Jarron.
                    try:
                        crpix1_jarron, crpix2_jarron = crpix_jarron[self.database.obs[key]['APERNAME'][j]]
                    except KeyError:
                        log.warning('  --> Update NIRCam coronagraphy centers: no true mask center found for ' + self.database.obs[key]['APERNAME'][j])
                        crpix1_jarron, crpix2_jarron = xsciref, ysciref
                    
                    # Get filter shift from Jarron.
                    try:
                        xshift_jarron, yshift_jarron = filter_shifts_jarron[self.database.obs[key]['FILTER'][j]]
                    except KeyError:
                        log.warning('  --> Update NIRCam coronagraphy centers: no filter shift found for ' + self.database.obs[key]['FILTER'][j])
                        xshift_jarron, yshift_jarron = 0., 0.
                    
                    # Determine offset between SIAF reference pixel position
                    # and true mask center from Jarron and update current
                    # reference pixel position. Account for filter-dependent
                    # distortion.
                    xoff, yoff = crpix1_jarron + xshift_jarron - xsciref, crpix2_jarron + yshift_jarron - ysciref
                    log.info('  --> Update NIRCam coronagraphy centers: old = (%.2f, %.2f), new = (%.2f, %.2f)' % (crpix1, crpix2, crpix1 + xoff, crpix2 + yoff))
                    crpix1 += xoff
                    crpix2 += yoff
                    
                    # Update spaceKLIP database.
                    self.database.update_obs(key, j, fitsfile, maskfile, crpix1=crpix1, crpix2=crpix2)
        
        pass
    
    def recenter_frames(self,
                        method='fourier',
                        subpix_first_sci_only=False,
                        spectral_type='G2V',
                        kwargs={},
                        subdir='recentered'):
        """
        Recenter frames so that the host star position is data.shape // 2. For
        NIRCam coronagraphy, use a WebbPSF model to determine the star position
        behind the coronagraphic mask for the first SCI frame. Then, shift all
        other SCI and REF frames by the same amount. For MIRI coronagraphy, do
        nothing. For all other data types, simply recenter the host star PSF.
        
        Parameters
        ----------
        method : 'fourier' or 'spline' (not recommended), optional
            Method for shifting the frames. The default is 'fourier'.
        subpix_first_sci_only : bool, optional
            By default, all frames will be recentered to subpixel precision. If
            'subpix_first_sci_only' is True, then only the first SCI frame will
            be recentered to subpixel precision and all other SCI and REF
            frames will only be recentered to integer pixel precision by
            rolling the image. Can be helpful when working with poorly sampled
            data to avoid another interpolation step if the 'align_frames'
            routine is run subsequently. Only applicable to non-coronagraphic
            data. The default is False.
        spectral_type : str, optional
            Host star spectral type for the WebbPSF model used to determine the
            star position behind the coronagraphic mask. The default is 'G2V'.
        kwargs : dict, optional
            Keyword arguments for the scipy.ndimage.shift routine. The default
            is {}.
        subdir : str, optional
            Name of the directory where the data products shall be saved. The
            default is 'recentered'.
        
        Returns
        -------
        None.
        
        """
        
        # Update NIRCam coronagraphy centers, i.e., change SIAF CRPIX position
        # to true mask center determined by Jarron.
        # self.update_nircam_centers()  # shall be run purposely by the user
        
        # Set output directory.
        output_dir = os.path.join(self.database.output_dir, subdir)
        if not os.path.exists(output_dir):
            os.makedirs(output_dir)
        
        # Loop through concatenations.
        for i, key in enumerate(self.database.obs.keys()):
            log.info('--> Concatenation ' + key)
            
            # Find science and reference files.
            ww_sci = np.where(self.database.obs[key]['TYPE'] == 'SCI')[0]
            ww_sci_ta = np.where(self.database.obs[key]['TYPE'] == 'SCI_TA')[0]
            ww_ref = np.where(self.database.obs[key]['TYPE'] == 'REF')[0]
            ww_ref_ta = np.where(self.database.obs[key]['TYPE'] == 'REF_TA')[0]
            
            # Loop through FITS files.
            ww_all = np.append(ww_sci, ww_ref)
            ww_all = np.append(ww_all, ww_sci_ta)
            ww_all = np.append(ww_all, ww_ref_ta)
            shifts_all = []
            for j in ww_all:
                
                # Read FITS file and PSF mask.
                fitsfile = self.database.obs[key]['FITSFILE'][j]
                data, erro, pxdq, head_pri, head_sci, is2d, imshifts, maskoffs = ut.read_obs(fitsfile)
                maskfile = self.database.obs[key]['MASKFILE'][j]
                mask = ut.read_msk(maskfile)
                
                # Recenter frames. Use different algorithms based on data type.
                head, tail = os.path.split(fitsfile)
                log.info('  --> Recenter frames: ' + tail)
                if np.sum(np.isnan(data)) != 0:
                    raise UserWarning('Please replace nan pixels before attempting to recenter frames')
                shifts = []  # shift between star position and image center (data.shape // 2)
                maskoffs_temp = []  # shift between star and coronagraphic mask position
                
                # SCI and REF data.
                if j in ww_sci or j in ww_ref:
                    
                    # NIRCam coronagraphy.
                    if self.database.obs[key]['EXP_TYPE'][j] in ['NRC_CORON']:
                        for k in range(data.shape[0]):
                            
                            # For the first SCI frame, get the star position
                            # and the shift between the star and coronagraphic
                            # mask position.
                            if j == ww_sci[0] and k == 0:
                                xc, yc, xshift, yshift = self.find_nircam_centers(data0=data[k].copy(),
                                                                                  key=key,
                                                                                  j=j,
                                                                                  spectral_type=spectral_type,
                                                                                  date=head_pri['DATE-BEG'],
                                                                                  output_dir=output_dir)
                            
                            # Apply the same shift to all SCI and REF frames.
                            shifts += [np.array([-(xc - data.shape[-1]//2), -(yc - data.shape[-2]//2)])]
                            maskoffs_temp += [np.array([xshift, yshift])]
                            data[k] = ut.imshift(data[k], [shifts[k][0], shifts[k][1]], method=method, kwargs=kwargs)
                            erro[k] = ut.imshift(erro[k], [shifts[k][0], shifts[k][1]], method=method, kwargs=kwargs)
                        if mask is not None:
                            # mask = ut.imshift(mask, [shifts[k][0], shifts[k][1]], method=method, kwargs=kwargs)
                            mask = spline_shift(mask, [shifts[k][1], shifts[k][0]], order=0, mode='constant', cval=np.nanmedian(mask))
                        xoffset = self.database.obs[key]['XOFFSET'][j] - self.database.obs[key]['XOFFSET'][ww_sci[0]]  # arcsec
                        yoffset = self.database.obs[key]['YOFFSET'][j] - self.database.obs[key]['YOFFSET'][ww_sci[0]]  # arcsec
                        crpix1 = data.shape[-1]//2 + 1  # 1-indexed
                        crpix2 = data.shape[-2]//2 + 1  # 1-indexed
                    
                    # MIRI coronagraphy.
                    elif self.database.obs[key]['EXP_TYPE'][j] in ['MIR_4QPM', 'MIR_LYOT']:
                        log.warning('  --> Recenter frames: not implemented for MIRI coronagraphy, skipped')
                        for k in range(data.shape[0]):
                            
                            # Do nothing.
                            shifts += [np.array([0., 0.])]
                            maskoffs_temp += [np.array([0., 0.])]
                        xoffset = self.database.obs[key]['XOFFSET'][j]  # arcsec
                        yoffset = self.database.obs[key]['YOFFSET'][j]  # arcsec
                        crpix1 = self.database.obs[key]['CRPIX1'][j]  # 1-indexed
                        crpix2 = self.database.obs[key]['CRPIX2'][j]  # 1-indexed
                    
                    # Other data types.
                    else:
                        for k in range(data.shape[0]):
                            
                            # Recenter SCI and REF frames to subpixel precision
                            # using the 'BCEN' routine from XARA.
                            # https://github.com/fmartinache/xara
                            if subpix_first_sci_only == False or (j == ww_sci[0] and k == 0):
                                pp = core.determine_origin(data[k], algo='BCEN')
                                shifts += [np.array([-(pp[0] - data.shape[-1]//2), -(pp[1] - data.shape[-2]//2)])]
                                maskoffs_temp += [np.array([0., 0.])]
                                data[k] = ut.imshift(data[k], [shifts[k][0], shifts[k][1]], method=method, kwargs=kwargs)
                                erro[k] = ut.imshift(erro[k], [shifts[k][0], shifts[k][1]], method=method, kwargs=kwargs)
                            else:
                                shifts += [np.array([0., 0.])]
                                maskoffs_temp += [np.array([0., 0.])]
                            
                            # Recenter SCI and REF frames to integer pixel
                            # precision by rolling the image.
                            ww_max = np.unravel_index(np.argmax(data[k]), data[k].shape)
                            if ww_max != (data.shape[-2]//2, data.shape[-1]//2):
                                dx, dy = data.shape[-1]//2 - ww_max[1], data.shape[-2]//2 - ww_max[0]
                                shifts[-1][0] += dx
                                shifts[-1][1] += dy
                                data[k] = np.roll(np.roll(data[k], dx, axis=1), dy, axis=0)
                                erro[k] = np.roll(np.roll(erro[k], dx, axis=1), dy, axis=0)
                        xoffset = 0.  # arcsec
                        yoffset = 0.  # arcsec
                        crpix1 = data.shape[-1]//2 + 1  # 1-indexed
                        crpix2 = data.shape[-2]//2 + 1  # 1-indexed
                
                # TA data.
                if j in ww_sci_ta or j in ww_ref_ta:
                    for k in range(data.shape[0]):
                        
                        # Center TA frames on the nearest pixel center. This
                        # pixel center is not necessarily the image center,
                        # which is why a subsequent integer pixel recentering
                        # is required.
                        p0 = np.array([0., 0.])
                        pp = minimize(ut.recenterlsq,
                                      p0,
                                      args=(data[k], method, kwargs))['x']
                        shifts += [np.array([pp[0], pp[1]])]
                        maskoffs_temp += [np.array([0., 0.])]
                        data[k] = ut.imshift(data[k], [shifts[k][0], shifts[k][1]], method=method, kwargs=kwargs)
                        erro[k] = ut.imshift(erro[k], [shifts[k][0], shifts[k][1]], method=method, kwargs=kwargs)
                        
                        # Recenter TA frames to integer pixel precision by
                        # rolling the image.
                        ww_max = np.unravel_index(np.argmax(data[k]), data[k].shape)
                        if ww_max != (data.shape[-2]//2, data.shape[-1]//2):
                            dx, dy = data.shape[-1]//2 - ww_max[1], data.shape[-2]//2 - ww_max[0]
                            shifts[-1][0] += dx
                            shifts[-1][1] += dy
                            data[k] = np.roll(np.roll(data[k], dx, axis=1), dy, axis=0)
                            erro[k] = np.roll(np.roll(erro[k], dx, axis=1), dy, axis=0)
                    xoffset = 0.  # arcsec
                    yoffset = 0.  # arcsec
                    crpix1 = data.shape[-1]//2 + 1  # 1-indexed
                    crpix2 = data.shape[-2]//2 + 1  # 1-indexed
                shifts = np.array(shifts)
                shifts_all += [shifts]
                maskoffs_temp = np.array(maskoffs_temp)
                if imshifts is not None:
                    imshifts += shifts
                else:
                    imshifts = shifts
                if maskoffs is not None:
                    maskoffs += maskoffs_temp
                else:
                    maskoffs = maskoffs_temp
                
                # Compute shift distances.
                dist = np.sqrt(np.sum(shifts[:, :2]**2, axis=1))  # pix
                dist *= self.database.obs[key]['PIXSCALE'][j] * 1000  # mas
                head, tail = os.path.split(self.database.obs[key]['FITSFILE'][j])
                log.info('  --> Recenter frames: ' + tail)
                log.info('  --> Recenter frames: median required shift = %.2f mas' % np.median(dist))
                
                # Write FITS file and PSF mask.
                head_pri['XOFFSET'] = xoffset #arcsec
                head_pri['YOFFSET'] = yoffset #arcsec
                head_sci['CRPIX1'] = crpix1
                head_sci['CRPIX2'] = crpix2
                fitsfile = ut.write_obs(fitsfile, output_dir, data, erro, pxdq, head_pri, head_sci, is2d, imshifts, maskoffs)
                maskfile = ut.write_msk(maskfile, mask, fitsfile)
                
                # Update spaceKLIP database.
                self.database.update_obs(key, j, fitsfile, maskfile, xoffset=xoffset, yoffset=yoffset, crpix1=crpix1, crpix2=crpix2)
        
        pass
    
    def find_nircam_centers(self,
                            data0,
                            key,
                            j,
                            spectral_type='G2V',
                            date=None,
                            output_dir=None,
                            oversample=2,
                            use_coeff=False):
        """
        Find the star position behind the coronagraphic mask using a WebbPSF
        model.
        
        Parameters
        ----------
        data0 : 2D-array
            Frame for which the star position shall be determined.
        key : str
            Database key of the observation containing the data0 frame.
        j : int
            Database index of the observation containing the data0 frame.
        spectral_type : str, optional
            Host star spectral type for the WebbPSF model used to determine the
            star position behind the coronagraphic mask. The default is 'G2V'.
        date : str, optional
            Observation date in the format 'YYYY-MM-DDTHH:MM:SS.MMM'. The
            default is None.
        output_dir : path, optional
            Path of the directory where the data products shall be saved. The
            default is None.
        oversample : int, optional
            Factor by which the WebbPSF model shall be oversampled. The
            default is 2.
        use_coeff : bool, optional
            Use pre-computed coefficients to generate the WebbPSF model. The
            default is False.
        
        Returns
        -------
        xc : float
            Star x-position (pix, 0-indexed).
        yc : float
            Star y-position (pix, 0-indexed).
        xshift : float
            X-shift between star and coronagraphic mask position (pix).
        yshift : float
            Y-shift between star and coronagraphic mask position (pix).
        
        """
        
        # Generate host star spectrum.
        spectrum = webbpsf_ext.stellar_spectrum(spectral_type)
        
        # Get true mask center.
        crpix1 = self.database.obs[key]['CRPIX1'][j] - 1  # 0-indexed
        crpix2 = self.database.obs[key]['CRPIX2'][j] - 1  # 0-indexed
        
        # Initialize JWST_PSF object. Use odd image size so that PSF is
        # centered in pixel center.
        log.info('  --> Recenter frames: generating WebbPSF image for absolute centering (this might take a while)')
        INSTRUME = 'NIRCam'
        FILTER = self.database.obs[key]['FILTER'][j]
        CORONMSK = self.database.obs[key]['CORONMSK'][j]
        if CORONMSK.startswith('MASKA') or CORONMSK.startswith('MASKB'):
            CORONMSK = CORONMSK[:4] + CORONMSK[5:]
        fov_pix = 65
        kwargs = {'oversample': oversample,
                  'date': date,
                  'use_coeff': use_coeff,
                  'sp': spectrum}
        psf = JWST_PSF(INSTRUME, FILTER, CORONMSK, fov_pix, **kwargs)
        
        # Get SIAF reference pixel position.
        apsiaf = psf.inst_on.siaf[self.database.obs[key]['APERNAME'][j]]
        xsciref, ysciref = (apsiaf.XSciRef, apsiaf.YSciRef)
        
        # Generate model PSF. Apply offset between SIAF reference pixel
        # position and true mask center.
        xoff = (crpix1 + 1) - xsciref
        yoff = (crpix2 + 1) - ysciref
        # crtel = apsiaf.sci_to_tel((crpix1 + 1) - xoff, (crpix2 + 1) - yoff)
        # model_psf = psf.gen_psf_idl(crtel, coord_frame='tel', return_oversample=False)
        model_psf = psf.gen_psf_idl((0, 0), coord_frame='idl', return_oversample=False)  # using this instead after discussing with Jarron
        if not np.isnan(self.database.obs[key]['BLURFWHM'][j]):
            gauss_sigma = self.database.obs[key]['BLURFWHM'][j] / np.sqrt(8. * np.log(2.))
            model_psf = gaussian_filter(model_psf, gauss_sigma)
        
        # Get transmission mask.
        yi, xi = np.indices(data0.shape)
        xtel, ytel = apsiaf.sci_to_tel(xi + 1 - xoff, yi + 1 - yoff)
        tmask, _, _ = _transmission_map(psf.inst_on, (xtel, ytel), 'tel')
        mask = tmask**2
        
        # Determine relative shift between data and model PSF. Iterate 3 times
        # to improve precision.
        xc, yc = (crpix1, crpix2)
        for i in range(3):
            
            # Crop data and transmission mask.
            datasub, xsub_indarr, ysub_indarr = ut.crop_image(image=data0,
                                                              xycen=(xc, yc),
                                                              npix=fov_pix,
                                                              return_indices=True)
            masksub = ut.crop_image(image=mask,
                                    xycen=(xc, yc),
                                    npix=fov_pix)
            
            # Determine relative shift between data and model PSF.
            yshift, xshift = phase_cross_correlation(datasub * masksub,
                                                     model_psf * masksub,
                                                     upsample_factor=1000,
                                                     normalization=None,
                                                     return_error=False)
            
            # Update star position.
            xc = np.mean(xsub_indarr) + xshift
            yc = np.mean(ysub_indarr) + yshift
        xshift, yshift = (xc - crpix1, yc - crpix2)
        log.info('  --> Recenter frames: star offset from coronagraph center (dx, dy) = (%.2f, %.2f) pix' % (xshift, yshift))
        
        # Plot data, model PSF, and scene overview.
        if output_dir is not None:
            f, ax = plt.subplots(1, 3, figsize=(3 * 6.4, 1 * 4.8))
            ax[0].imshow(datasub, origin='lower', cmap='Reds')
            ax[0].contourf(masksub, levels=[0.00, 0.25, 0.50, 0.75], cmap='Greys_r', vmin=0., vmax=2., alpha=0.5)
            ax[0].set_title('1. SCI frame & transmission mask')
            ax[1].imshow(model_psf, origin='lower', cmap='Reds')
            ax[1].contourf(masksub, levels=[0.00, 0.25, 0.50, 0.75], cmap='Greys_r', vmin=0., vmax=2., alpha=0.5)
            ax[1].set_title('Model PSF & transmission mask')
            ax[2].scatter((xsciref), (ysciref), marker='+', color='black', label='SIAF reference point')
            ax[2].scatter((crpix1 + 1), (crpix2 + 1), marker='x', color='skyblue', label='True mask center')
            ax[2].scatter((xc + 1), (yc + 1), marker='*', color='red', label='Computed star position')
            ax[2].set_aspect('equal')
            xlim = ax[2].get_xlim()
            ylim = ax[2].get_ylim()
            xrng = xlim[1]-xlim[0]
            yrng = ylim[1]-ylim[0]
            if xrng > yrng:
                ax[2].set_xlim(np.mean(xlim) - xrng, np.mean(xlim) + xrng)
                ax[2].set_ylim(np.mean(ylim) - xrng, np.mean(ylim) + xrng)
            else:
                ax[2].set_xlim(np.mean(xlim) - yrng, np.mean(xlim) + yrng)
                ax[2].set_ylim(np.mean(ylim) - yrng, np.mean(ylim) + yrng)
            ax[2].set_xlabel('x-position [pix]')
            ax[2].set_ylabel('y-position [pix]')
            ax[2].legend(loc='upper right', fontsize=12)
            ax[2].set_title('Scene overview (1-indexed)')
            plt.tight_layout()
            output_file = os.path.join(output_dir, key + '_recenter.pdf')
            plt.savefig(output_file)
            log.info(f" Plot saved in {output_file}")
            # plt.show()
            plt.close()
        
        # Return star position.
        return xc, yc, xshift, yshift
    
    def align_frames(self,
                     method='fourier',
                     align_algo='leastsq',
                     kwargs={},
                     subdir='aligned'):
        """
        Align all SCI and REF frames to the first SCI frame.
        
        Parameters
        ----------
        method : 'fourier' or 'spline' (not recommended), optional
            Method for shifting the frames. The default is 'fourier'.
        align_algo : 'leastsq' or 'header'
            Algorithm to determine the alignment offsets. Default is 'leastsq',
            'header' assumes perfect header offsets. 
        kwargs : dict, optional
            Keyword arguments for the scipy.ndimage.shift routine. The default
            is {}.
        subdir : str, optional
            Name of the directory where the data products shall be saved. The
            default is 'aligned'.
        
        Returns
        -------
        None.
        
        """
        
        # Set output directory.
        output_dir = os.path.join(self.database.output_dir, subdir)
        if not os.path.exists(output_dir):
            os.makedirs(output_dir)
        
        # Loop through concatenations.
        database_temp = deepcopy(self.database.obs)
        for i, key in enumerate(self.database.obs.keys()):
            log.info('--> Concatenation ' + key)
            
            # Find science and reference files.
            ww_sci = np.where(self.database.obs[key]['TYPE'] == 'SCI')[0]
            if len(ww_sci) == 0:
                raise UserWarning('Could not find any science files')
            ww_ref = np.where(self.database.obs[key]['TYPE'] == 'REF')[0]
            ww_all = np.append(ww_sci, ww_ref)
            
            # Loop through FITS files.
            shifts_all = []
            for j in ww_all:
                
                # Read FITS file and PSF mask.
                fitsfile = self.database.obs[key]['FITSFILE'][j]
                data, erro, pxdq, head_pri, head_sci, is2d, imshifts, maskoffs = ut.read_obs(fitsfile)
                maskfile = self.database.obs[key]['MASKFILE'][j]
                mask = ut.read_msk(maskfile)
                
                # Align frames.
                head, tail = os.path.split(fitsfile)
                log.info('  --> Align frames: ' + tail)
                if np.sum(np.isnan(data)) != 0:
                    raise UserWarning('Please replace nan pixels before attempting to align frames')
                shifts = []
                for k in range(data.shape[0]):
                    
                    # Take the first science frame as reference frame.
                    if j == ww_sci[0] and k == 0:
                        ref_image = data[k].copy()
                        pp = np.array([0., 0., 1.])
                        xoffset = self.database.obs[key]['XOFFSET'][j] #arcsec
                        yoffset = self.database.obs[key]['YOFFSET'][j] #arcsec
                        crpix1 = self.database.obs[key]['CRPIX1'][j] #pixels
                        crpix2 = self.database.obs[key]['CRPIX2'][j] #pixels
                        pxsc = self.database.obs[key]['PIXSCALE'][j] #arcsec
                    
                    # Align all other SCI and REF frames to the first science
                    # frame.
                    else:
                        # Calculate shifts relative to first frame, work in pixels
                        xfirst = crpix1 + (xoffset/pxsc)
                        xoff_curr_pix = self.database.obs[key]['XOFFSET'][j]/self.database.obs[key]['PIXSCALE'][j]
                        xcurrent = self.database.obs[key]['CRPIX1'][j] + xoff_curr_pix
                        xshift = xfirst - xcurrent

                        yfirst = crpix2 + (yoffset/pxsc)
                        yoff_curr_pix = self.database.obs[key]['YOFFSET'][j]/self.database.obs[key]['PIXSCALE'][j]
                        ycurrent = self.database.obs[key]['CRPIX2'][j] + yoff_curr_pix
                        yshift = yfirst - ycurrent

                        p0 = np.array([xshift, yshift, 1.])
                        # p0 = np.array([((crpix1 + xoffset) - (self.database.obs[key]['CRPIX1'][j] + self.database.obs[key]['XOFFSET'][j])) / self.database.obs[key]['PIXSCALE'][j], ((crpix2 + yoffset) - (self.database.obs[key]['CRPIX2'][j] + self.database.obs[key]['YOFFSET'][j])) / self.database.obs[key]['PIXSCALE'][j], 1.])
                        if align_algo == 'leastsq':
                            # Use header values to initiate least squares fit
                            pp = leastsq(ut.alignlsq,
                                         p0,
                                         args=(data[k], ref_image, mask, method, kwargs))[0]
                        elif align_algo == 'header':
                            # Just assume the header values are correct
                            pp = p0

                    # Append shifts to array and apply shift to image
                    # using defined method. 
                    shifts += [np.array([pp[0], pp[1], pp[2]])]
                    if j != ww_sci[0] or k != 0:
                        data[k] = ut.imshift(data[k], [shifts[k][0], shifts[k][1]], method=method, kwargs=kwargs)
                        erro[k] = ut.imshift(erro[k], [shifts[k][0], shifts[k][1]], method=method, kwargs=kwargs)
                shifts = np.array(shifts)
                if mask is not None:
                    if j != ww_sci[0]:
                        temp = np.median(shifts, axis=0)
                        # mask = ut.imshift(mask, [temp[0], temp[1]], method=method, kwargs=kwargs)
                        mask = spline_shift(mask, [temp[1], temp[0]], order=0, mode='constant', cval=np.nanmedian(mask))
                shifts_all += [shifts]
                if imshifts is not None:
                    imshifts += shifts[:, :-1]
                else:
                    imshifts = shifts[:, :-1]
                if maskoffs is not None:
                    maskoffs -= shifts[:, :-1]
                else:
                    maskoffs = -shifts[:, :-1]
                
                # Compute shift distances.
                dist = np.sqrt(np.sum(shifts[:, :2]**2, axis=1))  # pix
                dist *= self.database.obs[key]['PIXSCALE'][j]*1000  # mas
                if j == ww_sci[0]:
                    dist = dist[1:]
                log.info('  --> Align frames: median required shift = %.2f mas' % np.median(dist))
                if self.database.obs[key]['TELESCOP'][j] == 'JWST':
                    ww = (dist < 1e-5) | (dist > 100.)
                else:
                    ww = (dist < 1e-5)
                if np.sum(ww) != 0:
                    if j == ww_sci[0]:
                        ww = np.append(np.array([False]), ww)
                    ww = np.where(ww == True)[0]
                    if align_algo != 'header':
                        log.warning('  --> The following frames might not be properly aligned: '+str(ww))
                
                # Write FITS file and PSF mask.
                head_pri['XOFFSET'] = xoffset
                head_pri['YOFFSET'] = yoffset
                head_sci['CRPIX1'] = crpix1
                head_sci['CRPIX2'] = crpix2
                fitsfile = ut.write_obs(fitsfile, output_dir, data, erro, pxdq, head_pri, head_sci, is2d, imshifts, maskoffs)
                maskfile = ut.write_msk(maskfile, mask, fitsfile)
                
                # Update spaceKLIP database.
                self.database.update_obs(key, j, fitsfile, maskfile, xoffset=xoffset, yoffset=yoffset, crpix1=crpix1, crpix2=crpix2)
            
            # Plot science frame alignment.
            colors = plt.rcParams['axes.prop_cycle'].by_key()['color']
            f = plt.figure(figsize=(6.4, 4.8))
            ax = plt.gca()
            for index, j in enumerate(ww_sci):
                ax.scatter(shifts_all[index][:, 0] * self.database.obs[key]['PIXSCALE'][j] * 1000, 
                           shifts_all[index][:, 1] * self.database.obs[key]['PIXSCALE'][j] * 1000, 
                           s=5, color=colors[index], marker='o', 
                           label='PA = %.0f deg' % self.database.obs[key]['ROLL_REF'][j])
            ax.axhline(0., color='gray', lw=1, zorder=-1)  # set zorder to ensure lines are drawn behind all the scatter points
            ax.axvline(0., color='gray', lw=1, zorder=-1)
            ax.set_aspect('equal')
            xlim = ax.get_xlim()
            ylim = ax.get_ylim()
            xrng = xlim[1]-xlim[0]
            yrng = ylim[1]-ylim[0]
            if xrng > yrng:
                ax.set_xlim(np.mean(xlim) - xrng, np.mean(xlim) + xrng)
                ax.set_ylim(np.mean(ylim) - xrng, np.mean(ylim) + xrng)
            else:
                ax.set_xlim(np.mean(xlim) - yrng, np.mean(xlim) + yrng)
                ax.set_ylim(np.mean(ylim) - yrng, np.mean(ylim) + yrng)
            ax.set_xlabel('x-shift [mas]')
            ax.set_ylabel('y-shift [mas]')
            ax.legend(loc='upper right')
            ax.set_title(f'Science frame alignment\nfor {self.database.obs[key]["TARGPROP"][ww_sci[0]]}, {self.database.obs[key]["FILTER"][ww_sci[0]]}')
            output_file = os.path.join(output_dir, key + '_align_sci.pdf')
            plt.savefig(output_file)
            log.info(f" Plot saved in {output_file}")
            plt.close()
            
            # Plot reference frame alignment.
<<<<<<< HEAD
            colors = plt.rcParams['axes.prop_cycle'].by_key()['color']
            f = plt.figure(figsize=(6.4, 4.8))
            ax = plt.gca()
            seen = []
            reps = []
            syms = ['o', 'v', '^', '<', '>'] * (1 + len(ww_ref) // 5)
            add = len(ww_sci)
            for index, j in enumerate(ww_ref):
                this = '%.3f_%.3f' % (database_temp[key]['XOFFSET'][j], database_temp[key]['YOFFSET'][j])
                if this not in seen:
                    ax.scatter(shifts_all[index + add][:, 0] * self.database.obs[key]['PIXSCALE'][j] * 1000, 
                               shifts_all[index + add][:, 1] * self.database.obs[key]['PIXSCALE'][j] * 1000, 
                               s=5, color=colors[len(seen)], marker=syms[0], 
                               label='dither %.0f' % (len(seen) + 1))
                    ax.hlines((-database_temp[key]['YOFFSET'][j] + yoffset)*1000, 
                              (-database_temp[key]['XOFFSET'][j] + xoffset)*1000 - 4., 
                              (-database_temp[key]['XOFFSET'][j] + xoffset)*1000 + 4.,
                              color=colors[len(seen)], lw=1)
                    ax.vlines((-database_temp[key]['XOFFSET'][j] + xoffset)*1000, 
                              (-database_temp[key]['YOFFSET'][j] + yoffset)*1000 - 4., 
                              (-database_temp[key]['YOFFSET'][j] + yoffset)*1000 + 4., 
                              color=colors[len(seen)], lw=1)
                    seen += [this]
                    reps += [1]
                else:
                    ww = np.where(np.array(seen) == this)[0][0]
                    ax.scatter(shifts_all[index + add][:, 0] * self.database.obs[key]['PIXSCALE'][j] * 1000, 
                               shifts_all[index + add][:, 1] * self.database.obs[key]['PIXSCALE'][j] * 1000, 
                               s=5, color=colors[ww], marker=syms[reps[ww]])
                    reps[ww] += 1
            ax.set_aspect('equal')
            xlim = ax.get_xlim()
            ylim = ax.get_ylim()
            xrng = xlim[1]-xlim[0]
            yrng = ylim[1]-ylim[0]
            if xrng > yrng:
                ax.set_xlim(np.mean(xlim) - xrng, np.mean(xlim) + xrng)
                ax.set_ylim(np.mean(ylim) - xrng, np.mean(ylim) + xrng)
            else:
                ax.set_xlim(np.mean(xlim) - yrng, np.mean(xlim) + yrng)
                ax.set_ylim(np.mean(ylim) - yrng, np.mean(ylim) + yrng)
            ax.set_xlabel('x-shift [mas]')
            ax.set_ylabel('y-shift [mas]')
            ax.legend(loc='upper right', fontsize='small')
            ax.set_title(f'Reference frame alignment\n showing {len(ww_ref)} PSF refs for {self.database.obs[key]["FILTER"][ww_ref[0]]}')
            output_file = os.path.join(output_dir, key + '_align_ref.pdf')
            plt.savefig(output_file)
            log.info(f" Plot saved in {output_file}")
            plt.close()
=======
            if len(ww_ref) > 0:
                colors = plt.rcParams['axes.prop_cycle'].by_key()['color']
                f = plt.figure(figsize=(6.4, 4.8))
                ax = plt.gca()
                seen = []
                reps = []
                syms = ['o', 'v', '^', '<', '>'] * (1 + len(ww_ref) // 5)
                add = len(ww_sci)
                for index, j in enumerate(ww_ref):
                    this = '%.0f_%.0f' % (database_temp[key]['XOFFSET'][j], database_temp[key]['YOFFSET'][j])
                    if this not in seen:
                        ax.scatter(shifts_all[index + add][:, 0] * self.database.obs[key]['PIXSCALE'][j], shifts_all[index + add][:, 1] * self.database.obs[key]['PIXSCALE'][j], s=5, color=colors[len(seen)], marker=syms[0], label='dither %.0f' % (len(seen) + 1))
                        ax.hlines(-database_temp[key]['YOFFSET'][j] + yoffset, -database_temp[key]['XOFFSET'][j] + xoffset - 4., -database_temp[key]['XOFFSET'][j] + xoffset + 4., color=colors[len(seen)], lw=1)
                        ax.vlines(-database_temp[key]['XOFFSET'][j] + xoffset, -database_temp[key]['YOFFSET'][j] + yoffset - 4., -database_temp[key]['YOFFSET'][j] + yoffset + 4., color=colors[len(seen)], lw=1)
                        seen += [this]
                        reps += [1]
                    else:
                        ww = np.where(np.array(seen) == this)[0][0]
                        ax.scatter(shifts_all[index + add][:, 0] * self.database.obs[key]['PIXSCALE'][j], shifts_all[index + add][:, 1] * self.database.obs[key]['PIXSCALE'][j], s=5, color=colors[ww], marker=syms[reps[ww]])
                        reps[ww] += 1
                ax.set_aspect('equal')
                xlim = ax.get_xlim()
                ylim = ax.get_ylim()
                xrng = xlim[1]-xlim[0]
                yrng = ylim[1]-ylim[0]
                if xrng > yrng:
                    ax.set_xlim(np.mean(xlim) - xrng, np.mean(xlim) + xrng)
                    ax.set_ylim(np.mean(ylim) - xrng, np.mean(ylim) + xrng)
                else:
                    ax.set_xlim(np.mean(xlim) - yrng, np.mean(xlim) + yrng)
                    ax.set_ylim(np.mean(ylim) - yrng, np.mean(ylim) + yrng)
                ax.set_xlabel('x-shift [mas]')
                ax.set_ylabel('y-shift [mas]')
                ax.legend(loc='upper right', fontsize='small')
                ax.set_title(f'Reference frame alignment\n showing {len(ww_ref)} PSF refs for {self.database.obs[key]["FILTER"][ww_ref[0]]}')
                output_file = os.path.join(output_dir, key + '_align_ref.pdf')
                plt.savefig(output_file)
                log.info(f" Plot saved in {output_file}")
                plt.close()
>>>>>>> 2a2852ee
<|MERGE_RESOLUTION|>--- conflicted
+++ resolved
@@ -2028,57 +2028,6 @@
             plt.close()
             
             # Plot reference frame alignment.
-<<<<<<< HEAD
-            colors = plt.rcParams['axes.prop_cycle'].by_key()['color']
-            f = plt.figure(figsize=(6.4, 4.8))
-            ax = plt.gca()
-            seen = []
-            reps = []
-            syms = ['o', 'v', '^', '<', '>'] * (1 + len(ww_ref) // 5)
-            add = len(ww_sci)
-            for index, j in enumerate(ww_ref):
-                this = '%.3f_%.3f' % (database_temp[key]['XOFFSET'][j], database_temp[key]['YOFFSET'][j])
-                if this not in seen:
-                    ax.scatter(shifts_all[index + add][:, 0] * self.database.obs[key]['PIXSCALE'][j] * 1000, 
-                               shifts_all[index + add][:, 1] * self.database.obs[key]['PIXSCALE'][j] * 1000, 
-                               s=5, color=colors[len(seen)], marker=syms[0], 
-                               label='dither %.0f' % (len(seen) + 1))
-                    ax.hlines((-database_temp[key]['YOFFSET'][j] + yoffset)*1000, 
-                              (-database_temp[key]['XOFFSET'][j] + xoffset)*1000 - 4., 
-                              (-database_temp[key]['XOFFSET'][j] + xoffset)*1000 + 4.,
-                              color=colors[len(seen)], lw=1)
-                    ax.vlines((-database_temp[key]['XOFFSET'][j] + xoffset)*1000, 
-                              (-database_temp[key]['YOFFSET'][j] + yoffset)*1000 - 4., 
-                              (-database_temp[key]['YOFFSET'][j] + yoffset)*1000 + 4., 
-                              color=colors[len(seen)], lw=1)
-                    seen += [this]
-                    reps += [1]
-                else:
-                    ww = np.where(np.array(seen) == this)[0][0]
-                    ax.scatter(shifts_all[index + add][:, 0] * self.database.obs[key]['PIXSCALE'][j] * 1000, 
-                               shifts_all[index + add][:, 1] * self.database.obs[key]['PIXSCALE'][j] * 1000, 
-                               s=5, color=colors[ww], marker=syms[reps[ww]])
-                    reps[ww] += 1
-            ax.set_aspect('equal')
-            xlim = ax.get_xlim()
-            ylim = ax.get_ylim()
-            xrng = xlim[1]-xlim[0]
-            yrng = ylim[1]-ylim[0]
-            if xrng > yrng:
-                ax.set_xlim(np.mean(xlim) - xrng, np.mean(xlim) + xrng)
-                ax.set_ylim(np.mean(ylim) - xrng, np.mean(ylim) + xrng)
-            else:
-                ax.set_xlim(np.mean(xlim) - yrng, np.mean(xlim) + yrng)
-                ax.set_ylim(np.mean(ylim) - yrng, np.mean(ylim) + yrng)
-            ax.set_xlabel('x-shift [mas]')
-            ax.set_ylabel('y-shift [mas]')
-            ax.legend(loc='upper right', fontsize='small')
-            ax.set_title(f'Reference frame alignment\n showing {len(ww_ref)} PSF refs for {self.database.obs[key]["FILTER"][ww_ref[0]]}')
-            output_file = os.path.join(output_dir, key + '_align_ref.pdf')
-            plt.savefig(output_file)
-            log.info(f" Plot saved in {output_file}")
-            plt.close()
-=======
             if len(ww_ref) > 0:
                 colors = plt.rcParams['axes.prop_cycle'].by_key()['color']
                 f = plt.figure(figsize=(6.4, 4.8))
@@ -2088,16 +2037,27 @@
                 syms = ['o', 'v', '^', '<', '>'] * (1 + len(ww_ref) // 5)
                 add = len(ww_sci)
                 for index, j in enumerate(ww_ref):
-                    this = '%.0f_%.0f' % (database_temp[key]['XOFFSET'][j], database_temp[key]['YOFFSET'][j])
+                    this = '%.3f_%.3f' % (database_temp[key]['XOFFSET'][j], database_temp[key]['YOFFSET'][j])
                     if this not in seen:
-                        ax.scatter(shifts_all[index + add][:, 0] * self.database.obs[key]['PIXSCALE'][j], shifts_all[index + add][:, 1] * self.database.obs[key]['PIXSCALE'][j], s=5, color=colors[len(seen)], marker=syms[0], label='dither %.0f' % (len(seen) + 1))
-                        ax.hlines(-database_temp[key]['YOFFSET'][j] + yoffset, -database_temp[key]['XOFFSET'][j] + xoffset - 4., -database_temp[key]['XOFFSET'][j] + xoffset + 4., color=colors[len(seen)], lw=1)
-                        ax.vlines(-database_temp[key]['XOFFSET'][j] + xoffset, -database_temp[key]['YOFFSET'][j] + yoffset - 4., -database_temp[key]['YOFFSET'][j] + yoffset + 4., color=colors[len(seen)], lw=1)
+                        ax.scatter(shifts_all[index + add][:, 0] * self.database.obs[key]['PIXSCALE'][j] * 1000, 
+                                   shifts_all[index + add][:, 1] * self.database.obs[key]['PIXSCALE'][j] * 1000, 
+                                   s=5, color=colors[len(seen)], marker=syms[0], 
+                                   label='dither %.0f' % (len(seen) + 1))
+                        ax.hlines((-database_temp[key]['YOFFSET'][j] + yoffset) * 1000, 
+                                  (-database_temp[key]['XOFFSET'][j] + xoffset) * 1000 - 4., 
+                                  (-database_temp[key]['XOFFSET'][j] + xoffset) * 1000 + 4.,
+                                  color=colors[len(seen)], lw=1)
+                        ax.vlines((-database_temp[key]['XOFFSET'][j] + xoffset) * 1000, 
+                                  (-database_temp[key]['YOFFSET'][j] + yoffset) * 1000 - 4., 
+                                  (-database_temp[key]['YOFFSET'][j] + yoffset) * 1000 + 4., 
+                                  color=colors[len(seen)], lw=1)
                         seen += [this]
                         reps += [1]
                     else:
                         ww = np.where(np.array(seen) == this)[0][0]
-                        ax.scatter(shifts_all[index + add][:, 0] * self.database.obs[key]['PIXSCALE'][j], shifts_all[index + add][:, 1] * self.database.obs[key]['PIXSCALE'][j], s=5, color=colors[ww], marker=syms[reps[ww]])
+                        ax.scatter(shifts_all[index + add][:, 0] * self.database.obs[key]['PIXSCALE'][j] * 1000, 
+                                   shifts_all[index + add][:, 1] * self.database.obs[key]['PIXSCALE'][j] * 1000, 
+                                   s=5, color=colors[ww], marker=syms[reps[ww]])
                         reps[ww] += 1
                 ax.set_aspect('equal')
                 xlim = ax.get_xlim()
@@ -2117,5 +2077,4 @@
                 output_file = os.path.join(output_dir, key + '_align_ref.pdf')
                 plt.savefig(output_file)
                 log.info(f" Plot saved in {output_file}")
-                plt.close()
->>>>>>> 2a2852ee
+                plt.close()