--- conflicted
+++ resolved
@@ -495,17 +495,6 @@
                             subdir='bgsub'):
         """
         Median subtract the corresponding background observations from the SCI and REF
-<<<<<<< HEAD
-        data in the spaceKLIP database.
-        
-        Parameters
-        ----------
-        nsplit : int, list optional
-            Number of separate groups into which the SCI/REF and BG data shall
-            be split before performing the background subtraction. The default
-            is 1 (i.e. a median across all images). If a list, this specifies 
-            an independent number of groups for the [SCI, REF] images. 
-=======
         data in the spaceKLIP database. 
         
         Parameters
@@ -516,7 +505,7 @@
             set to 5, a median of every 5 background images will be subtracted from
             the corresponding 5 target images. The default is None (i.e. a median 
             across all images).
->>>>>>> 2a2852ee
+
         subdir : str, optional
             Name of the directory where the data products shall be saved. The
             default is 'bgsub'.
@@ -532,18 +521,8 @@
         if not os.path.exists(output_dir):
             os.makedirs(output_dir)
 
-<<<<<<< HEAD
-        # Set split numbers
-        if isinstance(nsplit, int):
-            nsplit_sci = nsplit
-            nsplit_ref = nsplit
-        elif isinstance(nsplit, list):
-            nsplit_sci = nsplit[0]
-            nsplit_ref = nsplit[1]
-=======
         # Store the nints_per_med parameter
         orig_nints_per_med = deepcopy(nints_per_med)
->>>>>>> 2a2852ee
         
         # Loop through concatenations.
         for i, key in enumerate(self.database.obs.keys()):
@@ -581,17 +560,11 @@
                 sci_bg_data = np.concatenate(sci_bg_data)
                 sci_bg_erro = np.concatenate(sci_bg_erro)
                 sci_bg_pxdq = np.concatenate(sci_bg_pxdq)
-<<<<<<< HEAD
-                sci_bg_data_split = np.array_split(sci_bg_data, nsplit_sci, axis=0)
-                sci_bg_erro_split = np.array_split(sci_bg_erro, nsplit_sci, axis=0)
-                sci_bg_pxdq_split = np.array_split(sci_bg_pxdq, nsplit_sci, axis=0)
-                for k in range(nsplit_sci):
-=======
+
                 sci_bg_data_split = np.array_split(sci_bg_data, split_inds, axis=0)
                 sci_bg_erro_split = np.array_split(sci_bg_erro, split_inds, axis=0)
                 sci_bg_pxdq_split = np.array_split(sci_bg_pxdq, split_inds, axis=0)
                 for k in range(len(split_inds)+1):
->>>>>>> 2a2852ee
                     sci_bg_data_split[k] = np.nanmedian(sci_bg_data_split[k], axis=0)
                     nsample = np.sum(np.logical_not(np.isnan(sci_bg_erro_split[k])), axis=0)
                     sci_bg_erro_split[k] = np.true_divide(np.sqrt(np.nansum(sci_bg_erro_split[k]**2, axis=0)), nsample)
@@ -624,17 +597,11 @@
                 ref_bg_data = np.concatenate(ref_bg_data)
                 ref_bg_erro = np.concatenate(ref_bg_erro)
                 ref_bg_pxdq = np.concatenate(ref_bg_pxdq)
-<<<<<<< HEAD
-                ref_bg_data_split = np.array_split(ref_bg_data, nsplit_ref, axis=0)
-                ref_bg_erro_split = np.array_split(ref_bg_erro, nsplit_ref, axis=0)
-                ref_bg_pxdq_split = np.array_split(ref_bg_pxdq, nsplit_ref, axis=0)
-                for k in range(nsplit_ref):
-=======
+
                 ref_bg_data_split = np.array_split(ref_bg_data, split_inds, axis=0)
                 ref_bg_erro_split = np.array_split(ref_bg_erro, split_inds, axis=0)
                 ref_bg_pxdq_split = np.array_split(ref_bg_pxdq, split_inds, axis=0)
                 for k in range(len(split_inds)+1):
->>>>>>> 2a2852ee
                     ref_bg_data_split[k] = np.nanmedian(ref_bg_data_split[k], axis=0)
                     nsample = np.sum(np.logical_not(np.isnan(ref_bg_erro_split[k])), axis=0)
                     ref_bg_erro_split[k] = np.true_divide(np.sqrt(np.nansum(ref_bg_erro_split[k]**2, axis=0)), nsample)
@@ -671,77 +638,6 @@
                 # Subtract background.
                 head, tail = os.path.split(fitsfile)
                 log.info('  --> Background subtraction: ' + tail)
-<<<<<<< HEAD
-                if sci and sci_bg_data is not None:
-                    
-                    # test = []
-                    # for k in np.logspace(-0.5, 0.5, 100):
-                    #     temp = data[0] - k * sci_bg_data
-                    #     test += [temp]
-                    # test = np.array(test)
-                    # hdu0 = fits.PrimaryHDU(test)
-                    # hdul = fits.HDUList([hdu0])
-                    # hdul.writeto(os.path.join(output_dir, tail[:-5] + '_test.fits'), output_verify='fix', overwrite=True)
-                    # hdul.close()
-                    
-                    data_split = np.array_split(data, nsplit_sci, axis=0)
-                    erro_split = np.array_split(erro, nsplit_sci, axis=0)
-                    pxdq_split = np.array_split(pxdq, nsplit_sci, axis=0)
-                    for k in range(nsplit_sci):
-                        data_split[k] = data_split[k] - sci_bg_data_split[k]
-                        erro_split[k] = np.sqrt(erro_split[k]**2 + sci_bg_erro_split[k]**2)
-                        pxdq_split[k][np.logical_not(pxdq_split[k] & 1 == 1) & (sci_bg_pxdq_split[k] != 0)] += 1
-                    data = np.concatenate(data_split, axis=0)
-                    erro = np.concatenate(erro_split, axis=0)
-                    pxdq = np.concatenate(pxdq_split, axis=0)
-                elif sci and sci_bg_data is None:
-                    log.warning('  --> Could not find science background, attempting to use reference background')
-                    data_split = np.array_split(data, nsplit_sci, axis=0)
-                    erro_split = np.array_split(erro, nsplit_sci, axis=0)
-                    pxdq_split = np.array_split(pxdq, nsplit_sci, axis=0)
-                    for k in range(nsplit_sci):
-                        data_split[k] = data_split[k] - ref_bg_data_split[k]
-                        erro_split[k] = np.sqrt(erro_split[k]**2 + ref_bg_erro_split[k]**2)
-                        pxdq_split[k][np.logical_not(pxdq_split[k] & 1 == 1) & (ref_bg_pxdq_split[k] != 0)] += 1
-                    data = np.concatenate(data_split, axis=0)
-                    erro = np.concatenate(erro_split, axis=0)
-                    pxdq = np.concatenate(pxdq_split, axis=0)
-                elif not sci and ref_bg_data is not None:
-                    
-                    # test = []
-                    # for k in np.logspace(-0.5, 0.5, 100):
-                    #     temp = data[0] - k * ref_bg_data
-                    #     test += [temp]
-                    # test = np.array(test)
-                    # hdu0 = fits.PrimaryHDU(test)
-                    # hdul = fits.HDUList([hdu0])
-                    # hdul.writeto(os.path.join(output_dir, tail[:-5] + '_test.fits'), output_verify='fix', overwrite=True)
-                    # hdul.close()
-                    
-                    data_split = np.array_split(data, nsplit_ref, axis=0)
-                    erro_split = np.array_split(erro, nsplit_ref, axis=0)
-                    pxdq_split = np.array_split(pxdq, nsplit_ref, axis=0)
-                    for k in range(nsplit_ref):
-                        data_split[k] = data_split[k] - ref_bg_data_split[k]
-                        erro_split[k] = np.sqrt(erro_split[k]**2 + ref_bg_erro_split[k]**2)
-                        pxdq_split[k][np.logical_not(pxdq_split[k] & 1 == 1) & (ref_bg_pxdq_split[k] != 0)] += 1
-                    data = np.concatenate(data_split, axis=0)
-                    erro = np.concatenate(erro_split, axis=0)
-                    pxdq = np.concatenate(pxdq_split, axis=0)
-                elif not sci and ref_bg_data is None:
-                    log.warning('  --> Could not find reference background, attempting to use science background')
-                    data_split = np.array_split(data, nsplit_ref, axis=0)
-                    erro_split = np.array_split(erro, nsplit_ref, axis=0)
-                    pxdq_split = np.array_split(pxdq, nsplit_ref, axis=0)
-                    for k in range(nsplit_ref):
-                        data_split[k] = data_split[k] - sci_bg_data_split[k]
-                        erro_split[k] = np.sqrt(erro_split[k]**2 + sci_bg_erro_split[k]**2)
-                        pxdq_split[k][np.logical_not(pxdq_split[k] & 1 == 1) & (sci_bg_pxdq_split[k] != 0)] += 1
-                    data = np.concatenate(data_split, axis=0)
-                    erro = np.concatenate(erro_split, axis=0)
-                    pxdq = np.concatenate(pxdq_split, axis=0)
-                
-=======
 
                 data_split = np.array_split(data, split_inds, axis=0)
                 erro_split = np.array_split(erro, split_inds, axis=0)
@@ -764,7 +660,6 @@
                 erro = np.concatenate(erro_split, axis=0)
                 pxdq = np.concatenate(pxdq_split, axis=0)
 
->>>>>>> 2a2852ee
                 # Write FITS file and PSF mask.
                 fitsfile = ut.write_obs(fitsfile, output_dir, data, erro, pxdq, head_pri, head_sci, is2d, imshifts, maskoffs)
                 maskfile = ut.write_msk(maskfile, mask, fitsfile)
@@ -2121,46 +2016,6 @@
             plt.close()
             
             # Plot reference frame alignment.
-<<<<<<< HEAD
-            colors = plt.rcParams['axes.prop_cycle'].by_key()['color']
-            f = plt.figure(figsize=(6.4, 4.8))
-            ax = plt.gca()
-            seen = []
-            reps = []
-            syms = ['o', 'v', '^', '<', '>'] * (1 + len(ww_ref) // 5)
-            add = len(ww_sci)
-            for index, j in enumerate(ww_ref):
-                this = '%.0f_%.0f' % (database_temp[key]['XOFFSET'][j], database_temp[key]['YOFFSET'][j])
-                if this not in seen:
-                    ax.scatter(shifts_all[index + add][:, 0] * self.database.obs[key]['PIXSCALE'][j], shifts_all[index + add][:, 1] * self.database.obs[key]['PIXSCALE'][j], s=5, color=colors[len(seen)%10], marker=syms[0], label='dither %.0f' % (len(seen) + 1))
-                    ax.hlines(-database_temp[key]['YOFFSET'][j] + yoffset, -database_temp[key]['XOFFSET'][j] + xoffset - 4., -database_temp[key]['XOFFSET'][j] + xoffset + 4., color=colors[len(seen)%10], lw=1)
-                    ax.vlines(-database_temp[key]['XOFFSET'][j] + xoffset, -database_temp[key]['YOFFSET'][j] + yoffset - 4., -database_temp[key]['YOFFSET'][j] + yoffset + 4., color=colors[len(seen)%10], lw=1)
-                    seen += [this]
-                    reps += [1]
-                else:
-                    ww = np.where(np.array(seen) == this)[0][0]
-                    ax.scatter(shifts_all[index + add][:, 0] * self.database.obs[key]['PIXSCALE'][j], shifts_all[index + add][:, 1] * self.database.obs[key]['PIXSCALE'][j], s=5, color=colors[ww%10], marker=syms[reps[ww]])
-                    reps[ww] += 1
-            ax.set_aspect('equal')
-            xlim = ax.get_xlim()
-            ylim = ax.get_ylim()
-            xrng = xlim[1]-xlim[0]
-            yrng = ylim[1]-ylim[0]
-            if xrng > yrng:
-                ax.set_xlim(np.mean(xlim) - xrng, np.mean(xlim) + xrng)
-                ax.set_ylim(np.mean(ylim) - xrng, np.mean(ylim) + xrng)
-            else:
-                ax.set_xlim(np.mean(xlim) - yrng, np.mean(xlim) + yrng)
-                ax.set_ylim(np.mean(ylim) - yrng, np.mean(ylim) + yrng)
-            ax.set_xlabel('x-shift [mas]')
-            ax.set_ylabel('y-shift [mas]')
-            ax.legend(loc='upper right', fontsize='small')
-            ax.set_title(f'Reference frame alignment\n showing {len(ww_ref)} PSF refs for {self.database.obs[key]["FILTER"][ww_ref[0]]}')
-            output_file = os.path.join(output_dir, key + '_align_ref.pdf')
-            plt.savefig(output_file)
-            log.info(f" Plot saved in {output_file}")
-            plt.close()
-=======
             if len(ww_ref) > 0:
                 colors = plt.rcParams['axes.prop_cycle'].by_key()['color']
                 f = plt.figure(figsize=(6.4, 4.8))
@@ -2200,4 +2055,3 @@
                 plt.savefig(output_file)
                 log.info(f" Plot saved in {output_file}")
                 plt.close()
->>>>>>> 2a2852ee
