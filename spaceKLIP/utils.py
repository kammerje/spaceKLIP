from __future__ import division

import matplotlib
matplotlib.rcParams.update({'font.size': 14})


# =============================================================================
# IMPORTS
# =============================================================================

import os
import pdb
import sys

import astropy.io.fits as pyfits
import matplotlib.pyplot as plt
import numpy as np

import importlib
import scipy.ndimage.interpolation as sinterp

from scipy.integrate import simps
from scipy.ndimage import fourier_shift, gaussian_filter
from scipy.ndimage import shift as spline_shift

from webbpsf_ext.imreg_tools import get_coron_apname as nircam_apname
from webbpsf_ext.image_manip import expand_mask

import logging
log = logging.getLogger(__name__)
log.setLevel(logging.INFO)


# =============================================================================
# MAIN
# =============================================================================

def get_nrcmask_from_apname(apname):
    """Get mask name from aperture name
    
    The aperture name is of the form:
        NRC[A/B][1-5]_[FULL]_[MASK]_[FILTER]
    where MASK is the name of the coronagraphic mask used.

    For target acquisition apertures the mask name can be
    prependend with "TA" (eg., TAMASK335R).

    Return 'NONE' if MASK not in input aperture name.
    """

    if 'MASK' not in apname:
        return 'NONE'

    ap_str_arr = apname.split('_')
    for s in ap_str_arr:
        if 'MASK' in s:
            image_mask = s
            break

    # Special case for TA apertures
    if 'TA' in image_mask:
        # return 'NONE'
        # Remove TA from mask name
        image_mask = image_mask.replace('TA', '')

        # Remove FS from mask name
        if 'FS' in image_mask:
            image_mask = image_mask.replace('FS', '')

        # Remove trailing S or L from LWB and SWB TA apertures
        if ('WB' in image_mask) and (image_mask[-1]=='S' or image_mask[-1]=='L'):
            image_mask = image_mask[:-1]

    return image_mask

def read_obs(fitsfile,
             return_var=False):
    """
    Read an observation from a FITS file.
    
    Parameters
    ----------
    fitsfile : path
        Path of input FITS file.
    return_var : bool, optional
        Return VAR_POISSON and VAR_RNOISE arrays? The default is False.
    
    Returns
    -------
    data : 3D-array
        'SCI' extension data.
    erro : 3D-array
        'ERR' extension data.
    pxdq : 3D-array
        'DQ' extension data.
    head_pri : FITS header
        Primary FITS header.
    head_sci : FITS header
        'SCI' extension FITS header.
    is2d : bool
        Is the original data 2D?
    imshifts : 2D-array
        Array of shape (nints, 2) containing the total shifts applied to the
        frames. None if not available.
    maskoffs : 2D-array
        Array of shape (nints, 2) containing the offsets between the star and
        coronagraphic mask position. None if not available.
    var_poisson : 3D-array, optional
        'VAR_POISSON' extension data.
    var_rnoise : 3D-array, optional
        'VAR_RNOISE' extension data.
    
    """
    
    # Read FITS file.
    hdul = pyfits.open(fitsfile)
    data = hdul['SCI'].data
    erro = hdul['ERR'].data
    pxdq = hdul['DQ'].data
    head_pri = hdul[0].header
    head_sci = hdul['SCI'].header
    is2d = False
    if data.ndim == 2:
        data = data[np.newaxis, :]
        erro = erro[np.newaxis, :]
        pxdq = pxdq[np.newaxis, :]
        is2d = True
    if data.ndim != 3:
        raise UserWarning('Requires 2D/3D data cube')
    try:
        imshifts = hdul['IMSHIFTS'].data
    except KeyError:
        imshifts = None
    try:
        maskoffs = hdul['MASKOFFS'].data
    except KeyError:
        maskoffs = None
    if return_var:
        var_poisson = hdul['VAR_POISSON'].data
        var_rnoise = hdul['VAR_RNOISE'].data
    hdul.close()
    
    if return_var:
        return data, erro, pxdq, head_pri, head_sci, is2d, imshifts, maskoffs, var_poisson, var_rnoise
    else:
        return data, erro, pxdq, head_pri, head_sci, is2d, imshifts, maskoffs

def write_obs(fitsfile,
              output_dir,
              data,
              erro,
              pxdq,
              head_pri,
              head_sci,
              is2d,
              imshifts=None,
              maskoffs=None,
              var_poisson=None,
              var_rnoise=None):
    """
    Write an observation to a FITS file.
    
    Parameters
    ----------
    fitsfile : path
        Path of input FITS file.
    output_dir : path
        Directory where the output FITS file shall be saved.
    data : 3D-array
        'SCI' extension data.
    erro : 3D-array
        'ERR' extension data.
    pxdq : 3D-array
        'DQ' extension data.
    head_pri : FITS header
        Primary FITS header.
    head_sci : FITS header
        'SCI' extension FITS header.
    is2d : bool
        Is the original data 2D?
    imshifts : 2D-array, optional
        Array of shape (nints, 2) containing the total shifts applied to the
        frames. The default is None.
    maskoffs : 2D-array, optional
        Array of shape (nints, 2) containing the offsets between the star and
        coronagraphic mask position. The default is None.
    var_poisson : 3D-array, optional
        'VAR_POISSON' extension data. The default is None.
    var_rnoise : 3D-array, optional
        'VAR_RNOISE' extension data. The default is None.
    
    Returns
    -------
    fitsfile : path
        Path of output FITS file.
    
    """
    
    # Write FITS file.
    hdul = pyfits.open(fitsfile)
    if is2d:
        hdul['SCI'].data = data[0]
        hdul['ERR'].data = erro[0]
        hdul['DQ'].data = pxdq[0]
    else:
        hdul['SCI'].data = data
        hdul['ERR'].data = erro
        hdul['DQ'].data = pxdq
    hdul[0].header = head_pri
    hdul['SCI'].header = head_sci
    if imshifts is not None:
        try:
            hdul['IMSHIFTS'].data = imshifts
        except KeyError:
            hdu = pyfits.ImageHDU(imshifts, name='IMSHIFTS')
            hdul.append(hdu)
    if maskoffs is not None:
        try:
            hdul['MASKOFFS'].data = maskoffs
        except KeyError:
            hdu = pyfits.ImageHDU(maskoffs, name='MASKOFFS')
            hdul.append(hdu)
    if var_poisson is not None:
        hdul['VAR_POISSON'].data = var_poisson
    if var_rnoise is not None:
        hdul['VAR_RNOISE'].data = var_rnoise
    fitsfile = os.path.join(output_dir, os.path.split(fitsfile)[1])
    hdul.writeto(fitsfile, output_verify='fix', overwrite=True)
    hdul.close()
    
    return fitsfile

def read_msk(maskfile):
    """
    Read a PSF mask from a FITS file.
    
    Parameters
    ----------
    maskfile : path
        Path of input FITS file.
    
    Returns
    -------
    mask : 2D-array
        PSF mask. None if not available.
    
    """
    
    # Read FITS file.
    if maskfile != 'NONE':
        hdul = pyfits.open(maskfile)
        mask = hdul['SCI'].data
        hdul.close()
    else:
        mask = None
    
    return mask


def write_msk(maskfile,
              mask,
              fitsfile):
    """
    Write a PSF mask to a FITS file.
    
    Parameters
    ----------
    maskfile : path
        Path of input FITS file.
    mask : 2D-array
        PSF mask. None if not available.
    fitsfile : path
        Path of output FITS file (to save the PSF mask in the same directory).
    
    Returns
    -------
    maskfile : path
        Path of output FITS file.
    
    """
    
    # Write FITS file.
    if mask is not None:
        hdul = pyfits.open(maskfile)
        hdul['SCI'].data = mask
        maskfile = fitsfile.replace('.fits', '_psfmask.fits')
        hdul.writeto(maskfile, output_verify='fix', overwrite=True)
        hdul.close()
    else:
        maskfile = 'NONE'
    
    return maskfile

def read_red(fitsfile):
    """
    Read a reduction from a FITS file.
    
    Parameters
    ----------
    fitsfile : path
        Path of input FITS file.
    
    Returns
    -------
    data : 3D-array
        'SCI' extension data.
    head_pri : FITS header
        Primary FITS header.
    head_sci : FITS header
        'SCI' extension FITS header.
    is2d : bool
        Is the original data 2D?
    
    """
    
    # Read FITS file.
    hdul = pyfits.open(fitsfile)
    data = hdul[0].data
    if data is None:
        try:
            data = hdul['SCI'].data
        except:
            raise UserWarning('Could not find any data')
    head_pri = hdul[0].header
    try:
        head_sci = hdul['SCI'].header
    except:
        head_sci = None
    hdul.close()
    is2d = False
    if data.ndim == 2:
        data = data[np.newaxis, :]
        is2d = True
    if data.ndim != 3:
        raise UserWarning('Requires 2D/3D data cube')
    
    return data, head_pri, head_sci, is2d

def write_fitpsf_images(fitpsf,
                        fitsfile,
                        row):
    """
    Write a best fit FM PSF to a FITS file.
    
    Parameters
    ----------
    fitpsf : pyklip.fitpsf
        PyKLIP PSF fitting object whose best fit FM PSF shall be saved.
    fitsfile : path
        Path of output FITS file.
    row : astropy.table.Row
        Astropy table row of the companion to be saved to the FITS file.
    
    Returns
    -------
    None.
    
    """
    
    # Make best fit FM PSF.
    dx = fitpsf.fit_x.bestfit - fitpsf.data_stamp_x_center
    dy = fitpsf.fit_y.bestfit - fitpsf.data_stamp_y_center
    fm_bestfit = fitpsf.fit_flux.bestfit * sinterp.shift(fitpsf.fm_stamp, [dy, dx])
    if fitpsf.padding > 0:
        fm_bestfit = fm_bestfit[fitpsf.padding:-fitpsf.padding, fitpsf.padding:-fitpsf.padding]
    
    # Make residual image.
    residual_image = fitpsf.data_stamp - fm_bestfit
    snr = np.nanmax(fm_bestfit) / np.nanstd(residual_image)
    row['SNR'] = snr
    
    # Write FITS file.
    pri = pyfits.PrimaryHDU()
    for key in row.keys():
        if key in ['FLUX_SI', 'FLUX_SI_ERR', 'LN(Z/Z0)', 'TP_CORONMSK', 'TP_COMSUBST'] and np.isnan(row[key]):
            pri.header[key] = 'NONE'
        else:
            pri.header[key] = row[key]
    sci = pyfits.ImageHDU(fitpsf.data_stamp, name='SCI')
    mod = pyfits.ImageHDU(fm_bestfit, name='MOD')
    res = pyfits.ImageHDU(residual_image, name='RES')
    hdul = pyfits.HDUList([pri, sci, res, mod])
    hdul.writeto(fitsfile, output_verify='fix', overwrite=True)
    
    pass

def crop_image(image,
               xycen,
               npix,
               return_indices=False):
    """
    Crop an image.
    
    Parameters
    ----------
    image : 2D-array
        Input image to be cropped.
    xycen : tuple of float
        Center around which the image shall be cropped. Will be rounded.
    npix : float
        Size of the cropped image. Will be rounded.
    return_indices : bool, optional
        If True, returns the x- and y-indices of the cropped image in the
        coordinate frame of the input image. The default is False.
    
    Returns
    -------
    imsub : 2D-array
        The cropped image.
    xsub_indarr : 1D-array, optional
        The x-indices of the cropped image in the coordinate frame of the
        input image.
    ysub_indarr : 1D-array, optional
        The y-indices of the cropped image in the coordinate frame of the
        input image.
    
    """
    
    # Compute pixel coordinates.
    xc, yc = xycen
    x1 = int(xc - npix / 2. + 0.5)
    x2 = x1 + npix
    y1 = int(yc - npix / 2. + 0.5)
    y2 = y1 + npix
    
    # Crop image.
    imsub = image[y1:y2, x1:x2]
    if return_indices:
        xsub_indarr = np.arange(x1, x2).astype('int')
        ysub_indarr = np.arange(y1, y2).astype('int')
        return imsub, xsub_indarr, ysub_indarr
    else:
        return imsub

def imshift(image,
            shift,
            pad=False,
            cval=0.,
            method='fourier',
            kwargs={}):
    """
    Shift an image.
    
    Parameters
    ----------
    image : 2D-array
        Input image to be shifted.
    shift : 1D-array
        X- and y-shift to be applied.
    pad : bool, optional
        Pad the image before shifting it? Otherwise, it will wrap around
        the edges. The default is True.
    cval : float, optional
        Fill value for the padded pixels. The default is 0.
    method : 'fourier' or 'spline' (not recommended), optional
        Method for shifting the frames. The default is 'fourier'.
    kwargs : dict, optional
        Keyword arguments for the scipy.ndimage.shift routine. The default
        is {}.
    
    Returns
    -------
    imsft : 2D-array
        The shifted image.
    
    """
    
    if pad:
        
        # Pad image.
        sy, sx = image.shape
        xshift, yshift = shift
        padx = np.abs(int(xshift)) + 5
        pady = np.abs(int(yshift)) + 5
        impad = np.pad(image, ((pady, pady), (padx, padx)), mode='constant', constant_values=cval)
        
        # Shift image.
        if method == 'fourier':
            imsft = np.fft.ifftn(fourier_shift(np.fft.fftn(impad), shift[::-1])).real
        elif method == 'spline':
            imsft = spline_shift(impad, shift[::-1], **kwargs)
        else:
            raise UserWarning('Image shift method "' + method + '" is not known')
        
        # Crop image to original size.
        return imsft[pady:pady + sy, padx:padx + sx]
    else:
        if method == 'fourier':
            return np.fft.ifftn(fourier_shift(np.fft.fftn(image), shift[::-1])).real
        elif method == 'spline':
            return spline_shift(image, shift[::-1], **kwargs)
        else:
            raise UserWarning('Image shift method "' + method + '" is not known')

def alignlsq(shift,
             image,
             ref_image,
             mask=None,
             method='fourier',
             kwargs={}):
    """
    Align an image to a reference image using a Fourier shift and subtract
    method.
    
    Parameters
    ----------
    shift : 1D-array
        X- and y-shift and scaling factor to be applied.
    image : 2D-array
        Input image to be aligned to a reference image.
    ref_image : 2D-array
        Reference image.
    mask : 2D-array, optional
        Weights to be applied to the input and reference images. The
        default is None.
    method : 'fourier' or 'spline' (not recommended), optional
        Method for shifting the frames. The default is 'fourier'.
    kwargs : dict, optional
        Keyword arguments for the scipy.ndimage.shift routine. The default
        is {}.
    
    Returns
    -------
    imres : 1D-array
        Residual image collapsed into one dimension.
    
    """
    
    if mask is None:
        return (ref_image - shift[2] * imshift(image, shift[:2], method=method, kwargs=kwargs)).ravel()
    else:
        return ((ref_image - shift[2] * imshift(image, shift[:2], method=method, kwargs=kwargs)) * mask).ravel()

def recenterlsq(shift,
                image,
                method='fourier',
                kwargs={}):
    """
    Center a PSF on its nearest pixel by maximizing its peak count.
    
    Parameters
    ----------
    shift : 1D-array
        X- and y-shift to be applied.
    image : 2D-array
        Input image to be recentered.
    method : 'fourier' or 'spline' (not recommended), optional
        Method for shifting the frames. The default is 'fourier'.
    kwargs : dict, optional
        Keyword arguments for the scipy.ndimage.shift routine. The default
        is {}.
    
    Returns
    -------
    invpeak : float
        Inverse of the PSF's peak count.
    
    """
    
    return 1. / np.nanmax(imshift(image, shift, method=method, kwargs=kwargs))

def subtractlsq(shift,
                image,
                ref_image,
                mask=None):
    """
    Scale and subtract a reference from a science image.
    
    Parameters
    ----------
    shift : 1D-array
        Scaling factor between the science and the reference PSF.
    image : 2D-array
        Input image to be reference PSF-subtracted.
    ref_image : 2D-array
        Reference image.
    mask : 2D-array, optional
        Mask to be applied to the input and reference images. The default is
        None.
    
    Returns
    -------
    imres : 1D-array
        Residual image collapsed into one dimension.
    
    """
    
    res = image - shift[0] * ref_image
    res = res - gaussian_filter(res, 5)
    if mask is None:
        return res.ravel()
    else:
        return res[mask]

def _get_tp_comsubst(instrume,
                    subarray,
                    filt):
    """
    Get the COM substrate transmission averaged over the respective filter
    profile.

    *** Deprecated - use `get_tp_comsubst` instead. ***
    
    Parameters
    ----------
    instrume : 'NIRCAM', 'NIRISS', or 'MIRI'
        JWST instrument in use.
    subarray : str
        JWST subarray in use.
    filt : str
        JWST filter in use.
    
    Returns
    -------
    tp_comsubst : float
        COM substrate transmission averaged over the respective filter profile
    
    """
    
    log.warning('This function is deprecated. Use `get_tp_comsubst` instead.')

    # Default return.
    tp_comsubst = 1.
    
    # If NIRCam.
    if instrume == 'NIRCAM':
        
        # If coronagraphy subarray.
        if '210R' in subarray or '335R' in subarray or '430R' in subarray or 'SWB' in subarray or 'LWB' in subarray:
            
            # Read bandpass.
            try:
                with importlib.resources.open_text(f'spaceKLIP.resources.PCEs.{instrume}', f'{filt}.txt') as bandpass_file:
                    bandpass_data = np.genfromtxt(bandpass_file).transpose()
                    bandpass_wave = bandpass_data[0]  # micron
                    bandpass_throughput = bandpass_data[1]
            except FileNotFoundError:
                log.error('--> Filter ' + filt + ' not found for instrument ' + instrume)
            
            # Read COM substrate transmission.
            with importlib.resources.open_text(f'spaceKLIP.resources.transmissions', f'ModA_COM_Substrate_Transmission_20151028_JKrist.dat') as comsubst_file:
                comsubst_data = np.genfromtxt(comsubst_file).transpose()
                comsubst_wave = comsubst_data[0][1:]  # micron
                comsubst_throughput = comsubst_data[1][1:]
            
            # Compute COM substrate transmission averaged over the respective
            # filter profile.
            bandpass_throughput = np.interp(comsubst_wave, bandpass_wave, bandpass_throughput)
            int_tp_bandpass = simps(bandpass_throughput, comsubst_wave)
            int_tp_bandpass_comsubst = simps(bandpass_throughput * comsubst_throughput, comsubst_wave)
            tp_comsubst = int_tp_bandpass_comsubst / int_tp_bandpass
    
    # Return.
    return tp_comsubst

<<<<<<< HEAD
def write_starfile(starfile,  
                   new_starfile_path,
                   new_header=None):
    """
    Save stellar spectrum file to a different location, and insert
    a header to the start if needed. 
    
    Parameters
    ----------
    starfile : str
        Path to original stellar spectrum file.
    new_starfile_path : str
        Path to new stellar spectrum file.
    new_header : str
        Header to be inserted. 
    
    Returns
    -------
    None
    
    """ 
    if not os.path.exists(starfile):
        raise FileNotFoundError("The specified starfile does not exist.")
    
    with open(starfile, 'r') as orig_starfile:
        text=orig_starfile.read()
        with open(new_starfile_path, 'w') as new_starfile:
            if new_header is None:
                new_starfile.write(text)
            else:
                new_starfile.write(new_header+text)

def set_surrounded_pixels(array, user_value=np.nan):
    """
    Identifies pixels in a 2D array surrounded by NaN values 
    on all eight sides and sets them to a user-defined value.

    Parameters
    ----------
    array : numpy.ndarray
        2D array containing numeric values and NaNs.
    user_value : float or any valid value type, optional
        Value to set for pixels surrounded by NaNs on all eight sides. Defaults to NaN.

    Returns
    -------
    numpy.ndarray
        The input array with pixels surrounded by NaNs on all eight sides set to the user-defined value.
    """
    nan_mask = np.isnan(array)
    surrounded_pixels = (
        ~nan_mask[1:-1, 1:-1] &
        nan_mask[:-2, :-2] & nan_mask[:-2, 1:-1] & nan_mask[:-2, 2:] &
        nan_mask[1:-1, :-2] & nan_mask[1:-1, 2:] &
        nan_mask[2:, :-2] & nan_mask[2:, 1:-1] & nan_mask[2:, 2:]
    )
    
    array[1:-1, 1:-1][surrounded_pixels] = user_value
    return array
=======
def get_tp_comsubst(instrume,
                    subarray,
                    filt):
    """
    Get the COM substrate transmission averaged over the respective filter
    profile.

    TODO: Spot check the COM throughput using photometric calibration data,
    assuming there are stellar offsets on and off the COM substrate.
    
    Parameters
    ----------
    instrume : 'NIRCAM', 'NIRISS', or 'MIRI'
        JWST instrument in use.
    subarray : str
        JWST subarray in use.
    filt : str
        JWST filter in use.
    
    Returns
    -------
    tp_comsubst : float
        COM substrate transmission averaged over the respective filter profile
    
    """
    
    from webbpsf_ext.bandpasses import nircam_filter, nircam_com_th

    # Default return.
    tp_comsubst = 1.
    
    # If NIRCam.
    instrume = instrume.upper()
    if instrume == 'NIRCAM':
        
        # If coronagraphy subarray.
        if '210R' in subarray or '335R' in subarray or '430R' in subarray or 'SWB' in subarray or 'LWB' in subarray:
            
            # Read bandpass.
            try:
                bp = nircam_filter(filt)
                bandpass_wave = bp.wave / 1e4  # micron
                bandpass_throughput = bp.throughput
            except FileNotFoundError:
                log.error('--> Filter ' + filt + ' not found for instrument ' + instrume)
            
            # Read COM substrate transmission interpolated at bandpass wavelengths.
            comsubst_throughput = nircam_com_th(bandpass_wave)

            # Compute weighted average of COM substrate transmission.
            tp_comsubst = np.average(comsubst_throughput, weights=bandpass_throughput)
    
    # Return.
    return tp_comsubst

def get_filter_info(instrument, timeout=1, do_svo=True, return_more=False):
    """ Load filter information from the SVO Filter Profile Service or webbpsf

    Load NIRCam, NIRISS, and MIRI filters from the SVO Filter Profile Service.
    http://svo2.cab.inta-csic.es/theory/fps/

    If timeout to server, then use local copy of filter list and load through webbpsf.

    Parameters
    ----------
    instrument : str
        Name of instrument to load filter list for. 
        Must be one of 'NIRCam', 'NIRISS', or 'MIRI'.
    timeout : float
        Timeout in seconds for connection to SVO Filter Profile Service.
    do_svo : bool
        If True, try to load filter list from SVO Filter Profile Service. 
        If False, use webbpsf without first check web server.
    return_more : bool
        If True, also return `do_svo` variable, whether SVO was used or not.
    """

    from astroquery.svo_fps import SvoFps
    import webbpsf

    iname_upper = instrument.upper()

    # Try to get filter list from SVO
    if do_svo:
        try:
            filter_list = SvoFps.get_filter_list(facility='JWST', instrument=iname_upper, timeout=timeout)
        except:
            log.warning('Using SVO Filter Profile Service timed out. Using WebbPSF instead.')
            do_svo = False

    # If unsuccessful, use webbpsf to get filter list
    if not do_svo:
        inst_func = {
            'NIRCAM': webbpsf.NIRCam,
            'NIRISS': webbpsf.NIRISS,
            'MIRI'  : webbpsf.MIRI,
        }
        inst = inst_func[iname_upper]()
        filter_list = inst.filter_list

    wave, weff = ({}, {})
    if do_svo:
        for i in range(len(filter_list)):
            name = filter_list['filterID'][i]
            name = name[name.rfind('.') + 1:]
            wave[name] = filter_list['WavelengthMean'][i] / 1e4  # micron
            weff[name] = filter_list['WidthEff'][i] / 1e4  # micron
    else:
        for filt in filter_list:
            bp = inst._get_synphot_bandpass(filt)
            wave[filt] = bp.avgwave().to_value('micron')
            weff[filt] = bp.equivwidth().to_value('micron')

    if return_more:
        return wave, weff, do_svo
    else:
        return wave, weff

def cube_fit(tarr, data, sat_vals, sat_frac=0.95, bias=None, 
             deg=1, bpmask_arr=None, fit_zero=False, verbose=False,
             use_legendre=False, lxmap=None, return_lxmap=False,
             return_chired=False):
    """Fit unsaturated data and return coefficients"""
        
    from webbpsf_ext.maths import jl_poly_fit, jl_poly

    nz, ny, nx = data.shape
    
    # Subtract bias?
    imarr = data if bias is None else data - bias
        
    # Array of masked pixels (saturated)
    mask_good = imarr < sat_frac*sat_vals
    if bpmask_arr is not None:
        mask_good = mask_good & ~bpmask_arr
    
    # Reshape for all pixels in single dimension
    imarr = imarr.reshape([nz, -1])
    mask_good = mask_good.reshape([nz, -1])

    # Initial 
    cf = np.zeros([deg+1, nx*ny])
    if return_lxmap:
        lx_min = np.zeros([nx*ny])
        lx_max = np.zeros([nx*ny])
    if return_chired:
        chired = np.zeros([nx*ny])

    # For each 
    npix_sum = 0
    i0 = 0 if fit_zero else 1
    for i in np.arange(i0,nz)[::-1]:
        ind = (cf[1] == 0) & (mask_good[i])
        npix = np.sum(ind)
        npix_sum += npix
        
        if verbose:
            print(i+1,npix,npix_sum, 'Remaining: {}'.format(nx*ny-npix_sum))
            
        if npix>0:
            if fit_zero:
                x = np.concatenate(([0], tarr[0:i+1]))
                y = np.concatenate((np.zeros([1, np.sum(ind)]), imarr[0:i+1,ind]), axis=0)
            else:
                x, y = (tarr[0:i+1], imarr[0:i+1,ind])

            if return_lxmap:
                lx_min[ind] = np.min(x) if lxmap is None else lxmap[0]
                lx_max[ind] = np.max(x) if lxmap is None else lxmap[1]
                
            # Fit line if too few points relative to polynomial degree
            if len(x) <= deg+1:
                cf[0:2,ind] = jl_poly_fit(x,y, deg=1, use_legendre=use_legendre, lxmap=lxmap)
            else:
                cf[:,ind] = jl_poly_fit(x,y, deg=deg, use_legendre=use_legendre, lxmap=lxmap)

            # Get reduced chi-sqr metric for poorly fit data
            if return_chired:
                yfit = jl_poly(x, cf[:,ind])
                deg_chi = 1 if len(x)<=deg+1 else deg
                dof = y.shape[0] - deg_chi
                chired[ind] = chisqr_red(y, yfit=yfit, dof=dof)

    imarr = imarr.reshape([nz,ny,nx])
    mask_good = mask_good.reshape([nz,ny,nx])
    
    cf = cf.reshape([deg+1,ny,nx])
    if return_lxmap:
        lxmap_arr = np.array([lx_min, lx_max]).reshape([2,ny,nx])
        if return_chired:
            chired = chired.reshape([ny,nx])
            return cf, lxmap_arr, chired
        else:
            return cf, lxmap_arr
    else:
        if return_chired:
            chired = chired.reshape([ny,nx])
            return cf, chired
        else:
            return cf
        
def chisqr_red(yvals, yfit=None, err=None, dof=None,
               err_func=np.std):
    """ Calculate reduced chi square metric
    
    If yfit is None, then yvals assumed to be residuals.
    In this case, `err` should be specified.
    
    Parameters
    ==========
    yvals : ndarray
        Sampled values.
    yfit : ndarray
        Model fit corresponding to `yvals`.
    dof : int
        Number of degrees of freedom (nvals - nparams - 1).
    err : ndarray or float
        Uncertainties associated with `yvals`. If not specified,
        then use yvals point-to-point differences to estimate
        a single value for the uncertainty.
    err_func : func
        Error function uses to estimate `err`.
    """
    
    if (yfit is None) and (err is None):
        print("Both yfit and err cannot be set to None.")
        return
    
    diff = yvals if yfit is None else yvals - yfit
    
    sh_orig = diff.shape
    ndim = len(sh_orig)
    if ndim==1:
        if err is None:
            err = err_func(yvals[1:] - yvals[0:-1]) / np.sqrt(2)
        dev = diff / err
        chi_tot = np.sum(dev**2)
        dof = len(chi_tot) if dof is None else dof
        chi_red = chi_tot / dof
        return chi_red
    
    # Convert to 2D array
    if ndim==3:
        sh_new = [sh_orig[0], -1]
        diff = diff.reshape(sh_new)
        yvals = yvals.reshape(sh_new)
        
    # Calculate errors for each element
    if err is None:
        err_arr = np.array([yvals[i+1] - yvals[i] for i in range(sh_orig[0]-1)])
        err = err_func(err_arr, axis=0) / np.sqrt(2)
        del err_arr
    else:
        err = err.reshape(diff.shape)
    # Get reduced chi sqr for each element
    dof = sh_orig[0] if dof is None else dof
    chi_red = np.sum((diff / err)**2, axis=0) / dof
    
    if ndim==3:
        chi_red = chi_red.reshape(sh_orig[-2:])
        
    return chi_red

def cube_outlier_detection(data, sigma_cut=10, nint_min=10):
    """Get outlier pixels in a cube model (e.g., rateints or calints)
    
    Parameters
    ----------
    data : ndarray
        Data array to use for outlier detection.
        Must be a cube with shape (nint, ny, nx).

    Keyword Args
    ------------
    sigma_cut : float
        Sigma cut for outlier detection.
        Default is 5.
    nint_min : int
        Minimum number of integrations required for outlier detection.
        Default is 5.

    Returns
    -------
    Mask of bad pixels with same shape as input cube.
    """

    from webbpsf_ext import robust

    # Get bad pixels
    ndim = len(data.shape)
    if ndim < 3:
        log.warning(f'Skipping rateints outlier flagging. Only {ndim} dimensions.')
        return np.zeros_like(data, dtype=bool)
    
    nint = data.shape[0]
    if nint < nint_min:
        log.warning(f'Skipping rateints outlier flagging. Only {nint} INTS.')
        return np.zeros_like(data, dtype=bool)

    # Get outliers
    indgood = robust.mean(data, Cut=sigma_cut, axis=0, return_mask=True)
    indbad = ~indgood

    return indbad
>>>>>>> a120bfdf
<|MERGE_RESOLUTION|>--- conflicted
+++ resolved
@@ -653,7 +653,6 @@
     # Return.
     return tp_comsubst
 
-<<<<<<< HEAD
 def write_starfile(starfile,  
                    new_starfile_path,
                    new_header=None):
@@ -713,7 +712,7 @@
     
     array[1:-1, 1:-1][surrounded_pixels] = user_value
     return array
-=======
+
 def get_tp_comsubst(instrume,
                     subarray,
                     filt):
@@ -1018,4 +1017,3 @@
     indbad = ~indgood
 
     return indbad
->>>>>>> a120bfdf
