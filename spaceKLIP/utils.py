--- conflicted
+++ resolved
@@ -1026,7 +1026,6 @@
 
     return indbad
 
-<<<<<<< HEAD
 def bg_minimize(par,X,Y,bgmaskfile):
     """Simple minimisation function for Godoy background subtraction
     
@@ -1084,7 +1083,7 @@
     #return np.nansum(np.sqrt(Z6**2)) + np.nansum(np.sqrt(Z7**2)) 
     return np.nansum(np.sqrt(Z0**2))
     # return 2*np.nansum(np.sqrt( Z4**2)) + 2*np.nansum(np.sqrt( Z5**2 ) ) + np.nansum(np.sqrt( Z4**2)) + np.nansum(np.sqrt( Z5**2 ) )
-=======
+
 def interpret_dq_value(dq_value):
     """Interpret DQ value using DQ definition
 
@@ -1134,4 +1133,3 @@
         dqmask = dqmask | (dqarr & bitval)
 
     return dqmask
->>>>>>> b6cc1c43
