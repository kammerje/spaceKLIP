--- conflicted
+++ resolved
@@ -16,14 +16,7 @@
 import importlib
 import scipy.ndimage.interpolation as sinterp
 
-<<<<<<< HEAD
-try:
-    from scipy.integrate import simps
-except ImportError:
-    from scipy.integrate import simpson as simps
-=======
 from scipy.integrate import simpson
->>>>>>> b2fbe8ad
 from scipy.ndimage import fourier_shift, gaussian_filter
 from scipy.ndimage import shift as spline_shift
 
