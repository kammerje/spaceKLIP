--- conflicted
+++ resolved
@@ -166,11 +166,7 @@
         NFRAMES[i] = head['NFRAMES']
         EFFINTTM[i] = head['EFFINTTM'] # s
         SUBARRAY[i] = head['SUBARRAY']
-<<<<<<< HEAD
-
-        if ('LONG' in DETECTOR[i]):
-            PIXSCALE[i] = meta.pxsc_lw # mas
-=======
+
         APERNAME[i] = head['APERNAME']
         try:
             SUBPXPTS[i] = head['SUBPXPTS']
@@ -203,7 +199,7 @@
         # MIRI specific settings
         elif 'MIRI' in INSTRUME[i]:
             PIXSCALE[i] = mir.pixelscale*1e3 # mas
->>>>>>> cbc9ad78
+
         else:
             raise UserWarning('Unknown instrument')
         head = hdul[1].header
