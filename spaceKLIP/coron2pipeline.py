from __future__ import division

import matplotlib
matplotlib.rcParams.update({'font.size': 14})


# =============================================================================
# IMPORTS
# =============================================================================

import os
import pdb
import sys

import astropy.io.fits as pyfits
import matplotlib.pyplot as plt
import numpy as np

from tqdm import tqdm, trange

from jwst import datamodels
from jwst.associations.load_as_asn import LoadAsLevel2Asn
from jwst.outlier_detection.outlier_detection_step import OutlierDetectionStep
from jwst.pipeline import Detector1Pipeline, Image2Pipeline, Coron3Pipeline

import logging
log = logging.getLogger(__name__)
log.setLevel(logging.INFO)


# =============================================================================
# MAIN
# =============================================================================

class Coron2Pipeline_spaceKLIP(Image2Pipeline):
    """
    The spaceKLIP JWST stage 2 pipeline class.
    
    """
    
    class_alias = "calwebb_coron2"

    def __init__(self,
                 **kwargs):
        """
        Initialize the spaceKLIP JWST stage 2 pipeline class.
        
        Parameters
        ----------
        **kwargs : keyword arguments
            Default JWST stage 2 image pipeline keyword arguments.
        
        Returns
        -------
        None.
        
        """
        
        # Add outlier detection.
        self.step_defs['outlier_detection'] = OutlierDetectionStep
        
        # Initialize Image2Pipeline class.
        super(Coron2Pipeline_spaceKLIP, self).__init__(**kwargs)
        
        # Set additional step parameters.
        self.outlier_detection.skip = False
    
    def process(self,
                input):
        """
        Process an input JWST datamodel with the spaceKLIP JWST stage 2
        pipeline.
        
        Parameters
        ----------
        input : jwst.datamodel
            Input JWST datamodel to be processed.
        
        Returns
        -------
        all_res : list of jwst.datamodel
            List of output JWST datamodels.
        
        """
        
        # Open input as asn model.
        asn = LoadAsLevel2Asn.load(input, basename=self.output_file)
        
        # Loop through all products.
        all_res = []
        for product in asn['products']:
            if self.save_results:
                self.output_file = product['name']
            try:
                getattr(asn, 'filename')
            except AttributeError:
                asn.filename = 'singleton'
            
            # Process exposure.
            filebase = os.path.basename(asn.filename)
            res = self.process_exposure_product(product, asn['asn_pool'], filebase)
            
            # Run outlier detection.
            res = self.outlier_detection.run(res)
            
            # Save results.
            suffix = 'calints' if isinstance(res, datamodels.CubeModel) else 'cal'
            res.meta.filename = self.make_output_path(suffix=suffix)
            all_res.append(res)

            # If outlier detection was run but intermediates were not request
            # to be saved, remove the intermediate _median.fits files.
            if not self.save_intermediates and not self.outlier_detection.skip:
                file_median = res.meta.filename.replace('calints', 'median')
                if os.path.exists(file_median):
                    os.remove(file_median)
        
        # Setup output file.
        self.output_use_model = True
        self.suffix = False
        
        return all_res

def run_single_file(fitspath, output_dir, steps={}, verbose=False, **kwargs):
    """ Run the JWST stage 2 image pipeline on a single file.

    This customized implementation will also run the 'outlier_detection' step
    if not skipped.
    
    Parameters
    ----------
    database : spaceKLIP.Database
        SpaceKLIP database on which the JWST stage 2 image pipeline shall be
        run.
    steps : dict, optional
        See here for how to use the steps parameter:
        https://jwst-pipeline.readthedocs.io/en/latest/jwst/user_documentation/running_pipeline_python.html#configuring-a-pipeline-step-in-python
        Custom step parameters are:
        - n/a
        The default is {}.
    subdir : str, optional
        Name of the directory where the data products shall be saved. The
        default is 'stage2'.
    do_rates : bool, optional
        In addition to processing rateints files, also process rate files
        if they exist? The default is False.
    overwrite : bool, optional
        Overwrite existing files? Default is False.
    quiet : bool, optional
        Use progress bar to track progress instead of messages. 
        Overrides verbose and sets it to False. Default is False.
    verbose : bool, optional
        Print all info messages? Default is False.
    
    Keyword Args
    ------------
    save_results : bool, optional
        Save the JWST pipeline products? The default is True.
    skip_bg : bool, optional
        Skip the background subtraction step? The default is False.
    skip_photom : bool, optional
        Skip the photometric correction step? The default is False.
    skip_resample : bool, optional
        Skip the resampling (drizzle) step? While the default is set
        to False, this step only applies to normal imaging modes and
        skips coronagraphic observation. For coronagraphic observations,
        resampling occurs in Stage 3.
    skip_wcs : bool, optional
        Skip the WCS assignment step? The default is False.
    skip_flat : bool, optional
        Skip the flat field correction step? The default is False.
    skip_outlier : bool, optional
        Skip the outlier detection step? The default is False except
        for target acquisition subarray data, which will always be True.

    Returns
    -------
    None.
    """
    # Print all info message if verbose, otherwise only errors or critical.
    from .logging_tools import all_logging_disabled
    log_level = logging.INFO if verbose else logging.ERROR

<<<<<<< HEAD
=======
    # Create output directory if it doesn't exist.
    if not os.path.exists(output_dir):
        os.makedirs(output_dir)

>>>>>>> 9e0033ca
    # Initialize Coron1Pipeline.
    with all_logging_disabled(log_level):
        pipeline = Coron2Pipeline_spaceKLIP(output_dir=output_dir)

    # Options for saving results
    pipeline.save_results         = kwargs.get('save_results', True)
    pipeline.save_intermediates   = kwargs.get('save_intermediates', False)

    # Skip certain steps?
    pipeline.bkg_subtract.skip = kwargs.get('skip_bg', True)
    pipeline.photom.skip       = kwargs.get('skip_photom', False)
    pipeline.resample.skip     = kwargs.get('skip_resample', False)
    pipeline.assign_wcs.skip   = kwargs.get('skip_wcs', False)
    pipeline.flat_field.skip   = kwargs.get('skip_flat', False)

    # Don't perform outlier step for TA data.
    hdr0 = pyfits.getheader(fitspath)
    if 'NRC_TA' in hdr0['EXP_TYPE']:
        pipeline.outlier_detection.skip = True
    else:
        pipeline.outlier_detection.skip = kwargs.get('skip_outlier', False)

    # Set step parameters.
    for key1 in steps.keys():
        for key2 in steps[key1].keys():
            setattr(getattr(pipeline, key1), key2, steps[key1][key2])
    
    # Run Coron2Pipeline. Raise exception on error.
    # Ensure that pipeline is closed out.
    try:
        with all_logging_disabled(log_level):
            res = pipeline.run(fitspath)
    except Exception as e:
        raise RuntimeError(
            'Caught exception during pipeline processing.'
            '\nException: {}'.format(e)
        )
    finally:
        pipeline.closeout()

    if isinstance(res, list):
        res = res[0]

    return res


def run_obs(database,
            steps={},
            subdir='stage2',
            do_rates=False,
<<<<<<< HEAD
            overwrite=False,
=======
            overwrite=True,
>>>>>>> 9e0033ca
            quiet=False,
            verbose=False,
            **kwargs):
    """
    Run the JWST stage 2 image pipeline on the input observations database.
    This customized implementation will also run the 'outlier_detection' step
    if not skipped.
    
    Parameters
    ----------
    database : spaceKLIP.Database
        SpaceKLIP database on which the JWST stage 2 image pipeline shall be
        run.
    steps : dict, optional
        See here for how to use the steps parameter:
        https://jwst-pipeline.readthedocs.io/en/latest/jwst/user_documentation/running_pipeline_python.html#configuring-a-pipeline-step-in-python
        Custom step parameters are:
        - n/a
        The default is {}.
    subdir : str, optional
        Name of the directory where the data products shall be saved. The
        default is 'stage2'.
    do_rates : bool, optional
        In addition to processing rateints files, also process rate files
        if they exist? The default is False.
    overwrite : bool, optional
        Overwrite existing files? Default is False.
    quiet : bool, optional
        Use progress bar to track progress instead of messages. 
        Overrides verbose and sets it to False. Default is False.
    verbose : bool, optional
        Print all info messages? Default is False.
    
    Keyword Args
    ------------
    save_results : bool, optional
        Save the JWST pipeline products? The default is True.
    skip_bg : bool, optional
        Skip the background subtraction step? The default is False.
    skip_photom : bool, optional
        Skip the photometric correction step? The default is False.
    skip_resample : bool, optional
        Skip the resampling (drizzle) step? While the default is set
        to False, this step only applies to normal imaging modes and
        skips coronagraphic observation. For coronagraphic observations,
        resampling occurs in Stage 3.
    skip_wcs : bool, optional
        Skip the WCS assignment step? The default is False.
    skip_flat : bool, optional
        Skip the flat field correction step? The default is False.
    skip_outlier : bool, optional
        Skip the outlier detection step? The default is False except
        for target acquisition subarray data, which will always be True.

    Returns
    -------
    None.
    
    """
    
    # Set output directory.
    output_dir = os.path.join(database.output_dir, subdir)
    if not os.path.exists(output_dir):
        os.makedirs(output_dir)

    # Get list of concatenation keys.
    keys = list(database.obs.keys())
    nkeys = len(keys)
    if quiet:
        verbose = False
        itervals = trange(nkeys, desc='Concatenations')
    else:
        itervals = range(nkeys)

    # Loop through concatenations.
    for i in itervals:
        key = keys[i]
        if not quiet: log.info('--> Concatenation ' + key)
        
        # Loop through FITS files.
        nfitsfiles = len(database.obs[key])
        jtervals = trange(nfitsfiles, desc='FITS files', leave=False) if quiet else range(nfitsfiles)
        for j in jtervals:
            
            # Skip non-stage 1 files.
            head, tail = os.path.split(database.obs[key]['FITSFILE'][j])
            fitspath = os.path.abspath(database.obs[key]['FITSFILE'][j])
            if database.obs[key]['DATAMODL'][j] != 'STAGE1':
                if not quiet: log.info('  --> Coron2Pipeline: skipping non-stage 1 file ' + tail)
            else:
                # Get expected output file name
                outfile_name = tail.replace('rateints.fits', 'calints.fits')
                fitsout_path = os.path.join(output_dir, outfile_name)

                # Skip if file already exists and overwrite is False.
                if os.path.isfile(fitsout_path) and not overwrite:
                    if not quiet: log.info('  --> Coron2Pipeline: skipping already processed file ' + tail)
                else:
                    if not quiet: log.info('  --> Coron2Pipeline: processing ' + tail)
                    res = run_single_file(fitspath, output_dir, steps=steps, 
                                          verbose=verbose, **kwargs)

                # Update spaceKLIP database.
                database.update_obs(key, j, fitsout_path)

            # Also process rate files?
            if do_rates:
                fitspath     = fitspath.replace('rateints', 'rate')
                fitsout_path = fitsout_path.replace('calints', 'cal')
                if os.path.isfile(fitsout_path) and not overwrite:
                    if not quiet: log.info('  --> Coron2Pipeline: skipping already processed file ' + tail)
                else:
                    if not quiet: log.info('  --> Coron2Pipeline: processing rate.fits file')
                    res = run_single_file(fitspath, output_dir, steps=steps, 
                                          verbose=verbose, **kwargs)
    <|MERGE_RESOLUTION|>--- conflicted
+++ resolved
@@ -181,13 +181,10 @@
     from .logging_tools import all_logging_disabled
     log_level = logging.INFO if verbose else logging.ERROR
 
-<<<<<<< HEAD
-=======
     # Create output directory if it doesn't exist.
     if not os.path.exists(output_dir):
         os.makedirs(output_dir)
 
->>>>>>> 9e0033ca
     # Initialize Coron1Pipeline.
     with all_logging_disabled(log_level):
         pipeline = Coron2Pipeline_spaceKLIP(output_dir=output_dir)
@@ -238,11 +235,7 @@
             steps={},
             subdir='stage2',
             do_rates=False,
-<<<<<<< HEAD
-            overwrite=False,
-=======
             overwrite=True,
->>>>>>> 9e0033ca
             quiet=False,
             verbose=False,
             **kwargs):
